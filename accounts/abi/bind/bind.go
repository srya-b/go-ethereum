// Copyright 2016 The go-ethereum Authors
// This file is part of the go-ethereum library.
//
// The go-ethereum library is free software: you can redistribute it and/or modify
// it under the terms of the GNU Lesser General Public License as published by
// the Free Software Foundation, either version 3 of the License, or
// (at your option) any later version.
//
// The go-ethereum library is distributed in the hope that it will be useful,
// but WITHOUT ANY WARRANTY; without even the implied warranty of
// MERCHANTABILITY or FITNESS FOR A PARTICULAR PURPOSE. See the
// GNU Lesser General Public License for more details.
//
// You should have received a copy of the GNU Lesser General Public License
// along with the go-ethereum library. If not, see <http://www.gnu.org/licenses/>.

// Package bind generates Ethereum contract Go bindings.
//
// Detailed usage document and tutorial available on the go-ethereum Wiki page:
// https://github.com/ethereum/go-ethereum/wiki/Native-DApps:-Go-bindings-to-Ethereum-contracts
package bind

import (
	"bytes"
	"errors"
	"fmt"
	"go/format"
	"regexp"
	"strings"
	"text/template"
	"unicode"

	"github.com/ethereum/go-ethereum/accounts/abi"
	"github.com/ethereum/go-ethereum/log"
)

// Lang is a target programming language selector to generate bindings for.
type Lang int

const (
	LangGo Lang = iota
	LangJava
	LangObjC
)

// Bind generates a Go wrapper around a contract ABI. This wrapper isn't meant
// to be used as is in client code, but rather as an intermediate struct which
// enforces compile time type safety and naming convention opposed to having to
// manually maintain hard coded strings that break on runtime.
func Bind(types []string, abis []string, bytecodes []string, fsigs []map[string]string, pkg string, lang Lang, libs map[string]string, aliases map[string]string) (string, error) {
	var (
		// contracts is the map of each individual contract requested binding
		contracts = make(map[string]*tmplContract)

		// structs is the map of all redeclared structs shared by passed contracts.
		structs = make(map[string]*tmplStruct)

		// isLib is the map used to flag each encountered library as such
		isLib = make(map[string]struct{})
	)
	for i := 0; i < len(types); i++ {
		// Parse the actual ABI to generate the binding for
		evmABI, err := abi.JSON(strings.NewReader(abis[i]))
		if err != nil {
			return "", err
		}
		// Strip any whitespace from the JSON ABI
		strippedABI := strings.Map(func(r rune) rune {
			if unicode.IsSpace(r) {
				return -1
			}
			return r
		}, abis[i])

		// Extract the call and transact methods; events, struct definitions; and sort them alphabetically
		var (
			calls     = make(map[string]*tmplMethod)
			transacts = make(map[string]*tmplMethod)
			events    = make(map[string]*tmplEvent)
			fallback  *tmplMethod
			receive   *tmplMethod

			// identifiers are used to detect duplicated identifiers of functions
			// and events. For all calls, transacts and events, abigen will generate
			// corresponding bindings. However we have to ensure there is no
			// identifier collisions in the bindings of these categories.
			callIdentifiers     = make(map[string]bool)
			transactIdentifiers = make(map[string]bool)
			eventIdentifiers    = make(map[string]bool)
		)
<<<<<<< HEAD
=======

>>>>>>> 20356e57
		for _, input := range evmABI.Constructor.Inputs {
			if hasStruct(input.Type) {
				bindStructType[lang](input.Type, structs)
			}
		}
<<<<<<< HEAD
=======

>>>>>>> 20356e57
		for _, original := range evmABI.Methods {
			// Normalize the method for capital cases and non-anonymous inputs/outputs
			normalized := original
			normalizedName := methodNormalizer[lang](alias(aliases, original.Name))
			// Ensure there is no duplicated identifier
			var identifiers = callIdentifiers
			if !original.IsConstant() {
				identifiers = transactIdentifiers
			}
			if identifiers[normalizedName] {
				return "", fmt.Errorf("duplicated identifier \"%s\"(normalized \"%s\"), use --alias for renaming", original.Name, normalizedName)
			}
			identifiers[normalizedName] = true
			normalized.Name = normalizedName
			normalized.Inputs = make([]abi.Argument, len(original.Inputs))
			copy(normalized.Inputs, original.Inputs)
			for j, input := range normalized.Inputs {
				if input.Name == "" {
					normalized.Inputs[j].Name = fmt.Sprintf("arg%d", j)
				}
				if hasStruct(input.Type) {
					bindStructType[lang](input.Type, structs)
				}
			}
			normalized.Outputs = make([]abi.Argument, len(original.Outputs))
			copy(normalized.Outputs, original.Outputs)
			for j, output := range normalized.Outputs {
				if output.Name != "" {
					normalized.Outputs[j].Name = capitalise(output.Name)
				}
				if hasStruct(output.Type) {
					bindStructType[lang](output.Type, structs)
				}
			}
			// Append the methods to the call or transact lists
			if original.IsConstant() {
				calls[original.Name] = &tmplMethod{Original: original, Normalized: normalized, Structured: structured(original.Outputs)}
			} else {
				transacts[original.Name] = &tmplMethod{Original: original, Normalized: normalized, Structured: structured(original.Outputs)}
			}
		}
		for _, original := range evmABI.Events {
			// Skip anonymous events as they don't support explicit filtering
			if original.Anonymous {
				continue
			}
			// Normalize the event for capital cases and non-anonymous outputs
			normalized := original

			// Ensure there is no duplicated identifier
			normalizedName := methodNormalizer[lang](alias(aliases, original.Name))
			if eventIdentifiers[normalizedName] {
				return "", fmt.Errorf("duplicated identifier \"%s\"(normalized \"%s\"), use --alias for renaming", original.Name, normalizedName)
			}
			eventIdentifiers[normalizedName] = true
			normalized.Name = normalizedName

			normalized.Inputs = make([]abi.Argument, len(original.Inputs))
			copy(normalized.Inputs, original.Inputs)
			for j, input := range normalized.Inputs {
				if input.Name == "" {
					normalized.Inputs[j].Name = fmt.Sprintf("arg%d", j)
				}
				if hasStruct(input.Type) {
					bindStructType[lang](input.Type, structs)
				}
			}
			// Append the event to the accumulator list
			events[original.Name] = &tmplEvent{Original: original, Normalized: normalized}
		}
		// Add two special fallback functions if they exist
		if evmABI.HasFallback() {
			fallback = &tmplMethod{Original: evmABI.Fallback}
		}
		if evmABI.HasReceive() {
			receive = &tmplMethod{Original: evmABI.Receive}
		}
		// There is no easy way to pass arbitrary java objects to the Go side.
		if len(structs) > 0 && lang == LangJava {
			return "", errors.New("java binding for tuple arguments is not supported yet")
		}

		contracts[types[i]] = &tmplContract{
			Type:        capitalise(types[i]),
			InputABI:    strings.Replace(strippedABI, "\"", "\\\"", -1),
			InputBin:    strings.TrimPrefix(strings.TrimSpace(bytecodes[i]), "0x"),
			Constructor: evmABI.Constructor,
			Calls:       calls,
			Transacts:   transacts,
			Fallback:    fallback,
			Receive:     receive,
			Events:      events,
			Libraries:   make(map[string]string),
		}
		// Function 4-byte signatures are stored in the same sequence
		// as types, if available.
		if len(fsigs) > i {
			contracts[types[i]].FuncSigs = fsigs[i]
		}
		// Parse library references.
		for pattern, name := range libs {
			matched, err := regexp.Match("__\\$"+pattern+"\\$__", []byte(contracts[types[i]].InputBin))
			if err != nil {
				log.Error("Could not search for pattern", "pattern", pattern, "contract", contracts[types[i]], "err", err)
			}
			if matched {
				contracts[types[i]].Libraries[pattern] = name
				// keep track that this type is a library
				if _, ok := isLib[name]; !ok {
					isLib[name] = struct{}{}
				}
			}
		}
	}
	// Check if that type has already been identified as a library
	for i := 0; i < len(types); i++ {
		_, ok := isLib[types[i]]
		contracts[types[i]].Library = ok
	}
	// Generate the contract template data content and render it
	data := &tmplData{
		Package:   pkg,
		Contracts: contracts,
		Libraries: libs,
		Structs:   structs,
	}
	buffer := new(bytes.Buffer)

	funcs := map[string]interface{}{
		"bindtype":      bindType[lang],
		"bindtopictype": bindTopicType[lang],
		"namedtype":     namedType[lang],
		"capitalise":    capitalise,
		"decapitalise":  decapitalise,
	}
	tmpl := template.Must(template.New("").Funcs(funcs).Parse(tmplSource[lang]))
	if err := tmpl.Execute(buffer, data); err != nil {
		return "", err
	}
	// For Go bindings pass the code through gofmt to clean it up
	if lang == LangGo {
		code, err := format.Source(buffer.Bytes())
		if err != nil {
			return "", fmt.Errorf("%v\n%s", err, buffer)
		}
		return string(code), nil
	}
	// For all others just return as is for now
	return buffer.String(), nil
}

// bindType is a set of type binders that convert Solidity types to some supported
// programming language types.
var bindType = map[Lang]func(kind abi.Type, structs map[string]*tmplStruct) string{
	LangGo:   bindTypeGo,
	LangJava: bindTypeJava,
}

// bindBasicTypeGo converts basic solidity types(except array, slice and tuple) to Go ones.
func bindBasicTypeGo(kind abi.Type) string {
	switch kind.T {
	case abi.AddressTy:
		return "common.Address"
	case abi.IntTy, abi.UintTy:
		parts := regexp.MustCompile(`(u)?int([0-9]*)`).FindStringSubmatch(kind.String())
		switch parts[2] {
		case "8", "16", "32", "64":
			return fmt.Sprintf("%sint%s", parts[1], parts[2])
		}
		return "*big.Int"
	case abi.FixedBytesTy:
		return fmt.Sprintf("[%d]byte", kind.Size)
	case abi.BytesTy:
		return "[]byte"
	case abi.FunctionTy:
		return "[24]byte"
	default:
		// string, bool types
		return kind.String()
	}
}

// bindTypeGo converts solidity types to Go ones. Since there is no clear mapping
// from all Solidity types to Go ones (e.g. uint17), those that cannot be exactly
// mapped will use an upscaled type (e.g. BigDecimal).
func bindTypeGo(kind abi.Type, structs map[string]*tmplStruct) string {
	switch kind.T {
	case abi.TupleTy:
		return structs[kind.TupleRawName+kind.String()].Name
	case abi.ArrayTy:
		return fmt.Sprintf("[%d]", kind.Size) + bindTypeGo(*kind.Elem, structs)
	case abi.SliceTy:
		return "[]" + bindTypeGo(*kind.Elem, structs)
	default:
		return bindBasicTypeGo(kind)
	}
}

// bindBasicTypeJava converts basic solidity types(except array, slice and tuple) to Java ones.
func bindBasicTypeJava(kind abi.Type) string {
	switch kind.T {
	case abi.AddressTy:
		return "Address"
	case abi.IntTy, abi.UintTy:
		// Note that uint and int (without digits) are also matched,
		// these are size 256, and will translate to BigInt (the default).
		parts := regexp.MustCompile(`(u)?int([0-9]*)`).FindStringSubmatch(kind.String())
		if len(parts) != 3 {
			return kind.String()
		}
		// All unsigned integers should be translated to BigInt since gomobile doesn't
		// support them.
		if parts[1] == "u" {
			return "BigInt"
		}

		namedSize := map[string]string{
			"8":  "byte",
			"16": "short",
			"32": "int",
			"64": "long",
		}[parts[2]]

		// default to BigInt
		if namedSize == "" {
			namedSize = "BigInt"
		}
		return namedSize
	case abi.FixedBytesTy, abi.BytesTy:
		return "byte[]"
	case abi.BoolTy:
		return "boolean"
	case abi.StringTy:
		return "String"
	case abi.FunctionTy:
		return "byte[24]"
	default:
		return kind.String()
	}
}

// pluralizeJavaType explicitly converts multidimensional types to predefined
// types in go side.
func pluralizeJavaType(typ string) string {
	switch typ {
	case "boolean":
		return "Bools"
	case "String":
		return "Strings"
	case "Address":
		return "Addresses"
	case "byte[]":
		return "Binaries"
	case "BigInt":
		return "BigInts"
	}
	return typ + "[]"
}

// bindTypeJava converts a Solidity type to a Java one. Since there is no clear mapping
// from all Solidity types to Java ones (e.g. uint17), those that cannot be exactly
// mapped will use an upscaled type (e.g. BigDecimal).
func bindTypeJava(kind abi.Type, structs map[string]*tmplStruct) string {
	switch kind.T {
	case abi.TupleTy:
		return structs[kind.TupleRawName+kind.String()].Name
	case abi.ArrayTy, abi.SliceTy:
		return pluralizeJavaType(bindTypeJava(*kind.Elem, structs))
	default:
		return bindBasicTypeJava(kind)
	}
}

// bindTopicType is a set of type binders that convert Solidity types to some
// supported programming language topic types.
var bindTopicType = map[Lang]func(kind abi.Type, structs map[string]*tmplStruct) string{
	LangGo:   bindTopicTypeGo,
	LangJava: bindTopicTypeJava,
}

// bindTopicTypeGo converts a Solidity topic type to a Go one. It is almost the same
// functionality as for simple types, but dynamic types get converted to hashes.
func bindTopicTypeGo(kind abi.Type, structs map[string]*tmplStruct) string {
	bound := bindTypeGo(kind, structs)

	// todo(rjl493456442) according solidity documentation, indexed event
	// parameters that are not value types i.e. arrays and structs are not
	// stored directly but instead a keccak256-hash of an encoding is stored.
	//
	// We only convert stringS and bytes to hash, still need to deal with
	// array(both fixed-size and dynamic-size) and struct.
	if bound == "string" || bound == "[]byte" {
		bound = "common.Hash"
	}
	return bound
}

// bindTopicTypeJava converts a Solidity topic type to a Java one. It is almost the same
// functionality as for simple types, but dynamic types get converted to hashes.
func bindTopicTypeJava(kind abi.Type, structs map[string]*tmplStruct) string {
	bound := bindTypeJava(kind, structs)

	// todo(rjl493456442) according solidity documentation, indexed event
	// parameters that are not value types i.e. arrays and structs are not
	// stored directly but instead a keccak256-hash of an encoding is stored.
	//
	// We only convert strings and bytes to hash, still need to deal with
	// array(both fixed-size and dynamic-size) and struct.
	if bound == "String" || bound == "byte[]" {
		bound = "Hash"
	}
	return bound
}

// bindStructType is a set of type binders that convert Solidity tuple types to some supported
// programming language struct definition.
var bindStructType = map[Lang]func(kind abi.Type, structs map[string]*tmplStruct) string{
	LangGo:   bindStructTypeGo,
	LangJava: bindStructTypeJava,
}

// bindStructTypeGo converts a Solidity tuple type to a Go one and records the mapping
// in the given map.
// Notably, this function will resolve and record nested struct recursively.
func bindStructTypeGo(kind abi.Type, structs map[string]*tmplStruct) string {
	switch kind.T {
	case abi.TupleTy:
		// We compose a raw struct name and a canonical parameter expression
		// together here. The reason is before solidity v0.5.11, kind.TupleRawName
		// is empty, so we use canonical parameter expression to distinguish
		// different struct definition. From the consideration of backward
		// compatibility, we concat these two together so that if kind.TupleRawName
		// is not empty, it can have unique id.
		id := kind.TupleRawName + kind.String()
		if s, exist := structs[id]; exist {
			return s.Name
		}
		var fields []*tmplField
		for i, elem := range kind.TupleElems {
			field := bindStructTypeGo(*elem, structs)
			fields = append(fields, &tmplField{Type: field, Name: capitalise(kind.TupleRawNames[i]), SolKind: *elem})
		}
		name := kind.TupleRawName
		if name == "" {
			name = fmt.Sprintf("Struct%d", len(structs))
		}
		structs[id] = &tmplStruct{
			Name:   name,
			Fields: fields,
		}
		return name
	case abi.ArrayTy:
		return fmt.Sprintf("[%d]", kind.Size) + bindStructTypeGo(*kind.Elem, structs)
	case abi.SliceTy:
		return "[]" + bindStructTypeGo(*kind.Elem, structs)
	default:
		return bindBasicTypeGo(kind)
	}
}

// bindStructTypeJava converts a Solidity tuple type to a Java one and records the mapping
// in the given map.
// Notably, this function will resolve and record nested struct recursively.
func bindStructTypeJava(kind abi.Type, structs map[string]*tmplStruct) string {
	switch kind.T {
	case abi.TupleTy:
		// We compose a raw struct name and a canonical parameter expression
		// together here. The reason is before solidity v0.5.11, kind.TupleRawName
		// is empty, so we use canonical parameter expression to distinguish
		// different struct definition. From the consideration of backward
		// compatibility, we concat these two together so that if kind.TupleRawName
		// is not empty, it can have unique id.
		id := kind.TupleRawName + kind.String()
		if s, exist := structs[id]; exist {
			return s.Name
		}
		var fields []*tmplField
		for i, elem := range kind.TupleElems {
			field := bindStructTypeJava(*elem, structs)
			fields = append(fields, &tmplField{Type: field, Name: decapitalise(kind.TupleRawNames[i]), SolKind: *elem})
		}
		name := kind.TupleRawName
		if name == "" {
			name = fmt.Sprintf("Class%d", len(structs))
		}
		structs[id] = &tmplStruct{
			Name:   name,
			Fields: fields,
		}
		return name
	case abi.ArrayTy, abi.SliceTy:
		return pluralizeJavaType(bindStructTypeJava(*kind.Elem, structs))
	default:
		return bindBasicTypeJava(kind)
	}
}

// namedType is a set of functions that transform language specific types to
// named versions that may be used inside method names.
var namedType = map[Lang]func(string, abi.Type) string{
	LangGo:   func(string, abi.Type) string { panic("this shouldn't be needed") },
	LangJava: namedTypeJava,
}

// namedTypeJava converts some primitive data types to named variants that can
// be used as parts of method names.
func namedTypeJava(javaKind string, solKind abi.Type) string {
	switch javaKind {
	case "byte[]":
		return "Binary"
	case "boolean":
		return "Bool"
	default:
		parts := regexp.MustCompile(`(u)?int([0-9]*)(\[[0-9]*\])?`).FindStringSubmatch(solKind.String())
		if len(parts) != 4 {
			return javaKind
		}
		switch parts[2] {
		case "8", "16", "32", "64":
			if parts[3] == "" {
				return capitalise(fmt.Sprintf("%sint%s", parts[1], parts[2]))
			}
			return capitalise(fmt.Sprintf("%sint%ss", parts[1], parts[2]))

		default:
			return javaKind
		}
	}
}

// alias returns an alias of the given string based on the aliasing rules
// or returns itself if no rule is matched.
func alias(aliases map[string]string, n string) string {
	if alias, exist := aliases[n]; exist {
		return alias
	}
	return n
}

// methodNormalizer is a name transformer that modifies Solidity method names to
// conform to target language naming conventions.
var methodNormalizer = map[Lang]func(string) string{
	LangGo:   abi.ToCamelCase,
	LangJava: decapitalise,
}

// capitalise makes a camel-case string which starts with an upper case character.
var capitalise = abi.ToCamelCase

// decapitalise makes a camel-case string which starts with a lower case character.
func decapitalise(input string) string {
	if len(input) == 0 {
		return input
	}

	goForm := abi.ToCamelCase(input)
	return strings.ToLower(goForm[:1]) + goForm[1:]
}

// structured checks whether a list of ABI data types has enough information to
// operate through a proper Go struct or if flat returns are needed.
func structured(args abi.Arguments) bool {
	if len(args) < 2 {
		return false
	}
	exists := make(map[string]bool)
	for _, out := range args {
		// If the name is anonymous, we can't organize into a struct
		if out.Name == "" {
			return false
		}
		// If the field name is empty when normalized or collides (var, Var, _var, _Var),
		// we can't organize into a struct
		field := capitalise(out.Name)
		if field == "" || exists[field] {
			return false
		}
		exists[field] = true
	}
	return true
}

// hasStruct returns an indicator whether the given type is struct, struct slice
// or struct array.
func hasStruct(t abi.Type) bool {
	switch t.T {
	case abi.SliceTy:
		return hasStruct(*t.Elem)
	case abi.ArrayTy:
		return hasStruct(*t.Elem)
	case abi.TupleTy:
		return true
	default:
		return false
	}
}<|MERGE_RESOLUTION|>--- conflicted
+++ resolved
@@ -88,19 +88,13 @@
 			transactIdentifiers = make(map[string]bool)
 			eventIdentifiers    = make(map[string]bool)
 		)
-<<<<<<< HEAD
-=======
-
->>>>>>> 20356e57
+
 		for _, input := range evmABI.Constructor.Inputs {
 			if hasStruct(input.Type) {
 				bindStructType[lang](input.Type, structs)
 			}
 		}
-<<<<<<< HEAD
-=======
-
->>>>>>> 20356e57
+
 		for _, original := range evmABI.Methods {
 			// Normalize the method for capital cases and non-anonymous inputs/outputs
 			normalized := original
