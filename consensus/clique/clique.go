--- conflicted
+++ resolved
@@ -303,15 +303,11 @@
 	if chain.Config().IsShanghai(header.Number, header.Time, arbosVersion) {
 		return errors.New("clique does not support shanghai fork")
 	}
-<<<<<<< HEAD
-	if chain.Config().IsCancun(header.Number, header.Time, arbosVersion) {
-=======
 	// Verify the non-existence of withdrawalsHash.
 	if header.WithdrawalsHash != nil {
 		return fmt.Errorf("invalid withdrawalsHash: have %x, expected nil", header.WithdrawalsHash)
 	}
-	if chain.Config().IsCancun(header.Number, header.Time) {
->>>>>>> da6cdaf6
+	if chain.Config().IsCancun(header.Number, header.Time, arbosVersion) {
 		return errors.New("clique does not support cancun fork")
 	}
 	// Verify the non-existence of cancun-specific header fields
