--- conflicted
+++ resolved
@@ -86,11 +86,7 @@
 		SnapshotLimit:     0,
 		TrieDirtyDisabled: true, // Archive mode
 	}
-<<<<<<< HEAD
-	chain, err := core.NewBlockChain(backend.chaindb, cacheConfig, nil, gspec, nil, backend.engine, vm.Config{}, nil, nil)
-=======
-	chain, err := core.NewBlockChain(backend.chaindb, cacheConfig, gspec, nil, backend.engine, vm.Config{}, nil)
->>>>>>> c350d3ac
+	chain, err := core.NewBlockChain(backend.chaindb, cacheConfig, nil, gspec, nil, backend.engine, vm.Config{}, nil)
 	if err != nil {
 		t.Fatalf("failed to create tester chain: %v", err)
 	}
@@ -1023,11 +1019,7 @@
 		SnapshotLimit:     0,
 		TrieDirtyDisabled: true, // Archive mode
 	}
-<<<<<<< HEAD
-	chain, err := core.NewBlockChain(backend.chaindb, cacheConfig, nil, gspec, nil, backend.engine, vm.Config{}, nil, nil)
-=======
-	chain, err := core.NewBlockChain(backend.chaindb, cacheConfig, gspec, nil, backend.engine, vm.Config{}, nil)
->>>>>>> c350d3ac
+	chain, err := core.NewBlockChain(backend.chaindb, cacheConfig, nil, gspec, nil, backend.engine, vm.Config{}, nil)
 	if err != nil {
 		t.Fatalf("failed to create tester chain: %v", err)
 	}
