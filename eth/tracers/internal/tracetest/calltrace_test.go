--- conflicted
+++ resolved
@@ -136,17 +136,11 @@
 			if err != nil {
 				t.Fatalf("failed to create call tracer: %v", err)
 			}
-<<<<<<< HEAD
-
-			state.StateDB.SetLogger(tracer.Hooks)
-			msg, err := core.TransactionToMessage(tx, signer, context.BaseFee, core.MessageReplayMode)
-=======
 			logState := vm.StateDB(st.StateDB)
 			if tracer.Hooks != nil {
 				logState = state.NewHookedState(st.StateDB, tracer.Hooks)
 			}
-			msg, err := core.TransactionToMessage(tx, signer, context.BaseFee)
->>>>>>> d7434fac
+			msg, err := core.TransactionToMessage(tx, signer, context.BaseFee, core.MessageReplayMode)
 			if err != nil {
 				t.Fatalf("failed to prepare transaction for tracing: %v", err)
 			}
@@ -398,13 +392,8 @@
 				Origin:   origin,
 				GasPrice: tx.GasPrice(),
 			}
-<<<<<<< HEAD
-			evm := vm.NewEVM(context, txContext, state.StateDB, config, vm.Config{Tracer: tc.tracer.Hooks})
+			evm := vm.NewEVM(context, txContext, logState, config, vm.Config{Tracer: tc.tracer.Hooks})
 			msg, err := core.TransactionToMessage(tx, signer, big.NewInt(0), core.MessageReplayMode)
-=======
-			evm := vm.NewEVM(context, txContext, logState, config, vm.Config{Tracer: tc.tracer.Hooks})
-			msg, err := core.TransactionToMessage(tx, signer, big.NewInt(0))
->>>>>>> d7434fac
 			if err != nil {
 				t.Fatalf("test %v: failed to create message: %v", tc.name, err)
 			}
