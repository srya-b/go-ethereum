// Copyright 2021 The go-ethereum Authors
// This file is part of the go-ethereum library.
//
// The go-ethereum library is free software: you can redistribute it and/or modify
// it under the terms of the GNU Lesser General Public License as published by
// the Free Software Foundation, either version 3 of the License, or
// (at your option) any later version.
//
// The go-ethereum library is distributed in the hope that it will be useful,
// but WITHOUT ANY WARRANTY; without even the implied warranty of
// MERCHANTABILITY or FITNESS FOR A PARTICULAR PURPOSE. See the
// GNU Lesser General Public License for more details.
//
// You should have received a copy of the GNU Lesser General Public License
// along with the go-ethereum library. If not, see <http://www.gnu.org/licenses/>.

package tracers

import (
	"bufio"
	"context"
	"encoding/json"
	"errors"
	"fmt"
	"math/big"
	"os"
	"runtime"
	"sync"
	"time"

	"github.com/ethereum/go-ethereum/common"
	"github.com/ethereum/go-ethereum/common/hexutil"
	"github.com/ethereum/go-ethereum/consensus"
	"github.com/ethereum/go-ethereum/core"
	"github.com/ethereum/go-ethereum/core/rawdb"
	"github.com/ethereum/go-ethereum/core/state"
	"github.com/ethereum/go-ethereum/core/types"
	"github.com/ethereum/go-ethereum/core/vm"
	"github.com/ethereum/go-ethereum/eth/tracers/logger"
	"github.com/ethereum/go-ethereum/ethdb"
	"github.com/ethereum/go-ethereum/internal/ethapi"
	"github.com/ethereum/go-ethereum/log"
	"github.com/ethereum/go-ethereum/params"
	"github.com/ethereum/go-ethereum/rlp"
	"github.com/ethereum/go-ethereum/rpc"
)

const (
	// defaultTraceTimeout is the amount of time a single transaction can execute
	// by default before being forcefully aborted.
	defaultTraceTimeout = 5 * time.Second

	// defaultTraceReexec is the number of blocks the tracer is willing to go back
	// and reexecute to produce missing historical state necessary to run a specific
	// trace.
	defaultTraceReexec = uint64(128)

	// defaultTracechainMemLimit is the size of the triedb, at which traceChain
	// switches over and tries to use a disk-backed database instead of building
	// on top of memory.
	// For non-archive nodes, this limit _will_ be overblown, as disk-backed tries
	// will only be found every ~15K blocks or so.
	defaultTracechainMemLimit = common.StorageSize(500 * 1024 * 1024)

	// maximumPendingTraceStates is the maximum number of states allowed waiting
	// for tracing. The creation of trace state will be paused if the unused
	// trace states exceed this limit.
	maximumPendingTraceStates = 128
)

var errTxNotFound = errors.New("transaction not found")

// StateReleaseFunc is used to deallocate resources held by constructing a
// historical state for tracing purposes.
type StateReleaseFunc func()

// Backend interface provides the common API services (that are provided by
// both full and light clients) with access to necessary functions.
type Backend interface {
	HeaderByHash(ctx context.Context, hash common.Hash) (*types.Header, error)
	HeaderByNumber(ctx context.Context, number rpc.BlockNumber) (*types.Header, error)
	BlockByHash(ctx context.Context, hash common.Hash) (*types.Block, error)
	BlockByNumber(ctx context.Context, number rpc.BlockNumber) (*types.Block, error)
	GetTransaction(ctx context.Context, txHash common.Hash) (bool, *types.Transaction, common.Hash, uint64, uint64, error)
	RPCGasCap() uint64
	ChainConfig() *params.ChainConfig
	Engine() consensus.Engine
	ChainDb() ethdb.Database
	StateAtBlock(ctx context.Context, block *types.Block, reexec uint64, base *state.StateDB, readOnly bool, preferDisk bool) (*state.StateDB, StateReleaseFunc, error)
	StateAtTransaction(ctx context.Context, block *types.Block, txIndex int, reexec uint64) (*types.Transaction, vm.BlockContext, *state.StateDB, StateReleaseFunc, error)
}

// API is the collection of tracing APIs exposed over the private debugging endpoint.
type API struct {
	backend Backend
}

// NewAPI creates a new API definition for the tracing methods of the Ethereum service.
func NewAPI(backend Backend) *API {
	return &API{backend: backend}
}

// chainContext constructs the context reader which is used by the evm for reading
// the necessary chain context.
func (api *API) chainContext(ctx context.Context) core.ChainContext {
	return ethapi.NewChainContext(ctx, api.backend)
}

// blockByNumber is the wrapper of the chain access function offered by the backend.
// It will return an error if the block is not found.
func (api *API) blockByNumber(ctx context.Context, number rpc.BlockNumber) (*types.Block, error) {
	block, err := api.backend.BlockByNumber(ctx, number)
	if err != nil {
		return nil, err
	}
	if block == nil {
		return nil, fmt.Errorf("block #%d not found", number)
	}
	return block, nil
}

// blockByHash is the wrapper of the chain access function offered by the backend.
// It will return an error if the block is not found.
func (api *API) blockByHash(ctx context.Context, hash common.Hash) (*types.Block, error) {
	block, err := api.backend.BlockByHash(ctx, hash)
	if err != nil {
		return nil, err
	}
	if block == nil {
		return nil, fmt.Errorf("block %s not found", hash.Hex())
	}
	canonical := rawdb.ReadCanonicalHash(api.backend.ChainDb(), block.NumberU64())
	if hash != canonical {
		return nil, fmt.Errorf("hash %s is not currently canonical", hash.Hex())
	}
	return block, nil
}

// blockByNumberAndHash is the wrapper of the chain access function offered by
// the backend. It will return an error if the block is not found.
//
// Note this function is friendly for the light client which can only retrieve the
// historical(before the CHT) header/block by number.
func (api *API) blockByNumberAndHash(ctx context.Context, number rpc.BlockNumber, hash common.Hash) (*types.Block, error) {
	block, err := api.blockByNumber(ctx, number)
	if err != nil {
		return nil, err
	}
	if block.Hash() == hash {
		return block, nil
	}
	return api.blockByHash(ctx, hash)
}

// TraceConfig holds extra parameters to trace functions.
type TraceConfig struct {
	*logger.Config
	Tracer  *string
	Timeout *string
	Reexec  *uint64
	// Config specific to given tracer. Note struct logger
	// config are historically embedded in main object.
	TracerConfig json.RawMessage
}

// TraceCallConfig is the config for traceCall API. It holds one more
// field to override the state for tracing.
type TraceCallConfig struct {
	TraceConfig
	StateOverrides *ethapi.StateOverride
	BlockOverrides *ethapi.BlockOverrides
	TxIndex        *hexutil.Uint
}

// StdTraceConfig holds extra parameters to standard-json trace functions.
type StdTraceConfig struct {
	logger.Config
	Reexec *uint64
	TxHash common.Hash
}

// txTraceResult is the result of a single transaction trace.
type txTraceResult struct {
	TxHash common.Hash `json:"txHash"`           // transaction hash
	Result interface{} `json:"result,omitempty"` // Trace results produced by the tracer
	Error  string      `json:"error,omitempty"`  // Trace failure produced by the tracer
}

// blockTraceTask represents a single block trace task when an entire chain is
// being traced.
type blockTraceTask struct {
	statedb *state.StateDB   // Intermediate state prepped for tracing
	block   *types.Block     // Block to trace the transactions from
	release StateReleaseFunc // The function to release the held resource for this task
	results []*txTraceResult // Trace results produced by the task
}

// blockTraceResult represents the results of tracing a single block when an entire
// chain is being traced.
type blockTraceResult struct {
	Block  hexutil.Uint64   `json:"block"`  // Block number corresponding to this trace
	Hash   common.Hash      `json:"hash"`   // Block hash corresponding to this trace
	Traces []*txTraceResult `json:"traces"` // Trace results produced by the task
}

// txTraceTask represents a single transaction trace task when an entire block
// is being traced.
type txTraceTask struct {
	statedb *state.StateDB // Intermediate state prepped for tracing
	index   int            // Transaction offset in the block
}

// TraceChain returns the structured logs created during the execution of EVM
// between two blocks (excluding start) and returns them as a JSON object.
func (api *API) TraceChain(ctx context.Context, start, end rpc.BlockNumber, config *TraceConfig) (*rpc.Subscription, error) { // Fetch the block interval that we want to trace
	from, err := api.blockByNumber(ctx, start)
	if err != nil {
		return nil, err
	}
	to, err := api.blockByNumber(ctx, end)
	if err != nil {
		return nil, err
	}
	if from.Number().Cmp(to.Number()) >= 0 {
		return nil, fmt.Errorf("end block (#%d) needs to come after start block (#%d)", end, start)
	}
	// Tracing a chain is a **long** operation, only do with subscriptions
	notifier, supported := rpc.NotifierFromContext(ctx)
	if !supported {
		return &rpc.Subscription{}, rpc.ErrNotificationsUnsupported
	}
	sub := notifier.CreateSubscription()

	resCh := api.traceChain(from, to, config, sub.Err())
	go func() {
		for result := range resCh {
			notifier.Notify(sub.ID, result)
		}
	}()
	return sub, nil
}

// traceChain configures a new tracer according to the provided configuration, and
// executes all the transactions contained within. The tracing chain range includes
// the end block but excludes the start one. The return value will be one item per
// transaction, dependent on the requested tracer.
// The tracing procedure should be aborted in case the closed signal is received.
func (api *API) traceChain(start, end *types.Block, config *TraceConfig, closed <-chan error) chan *blockTraceResult {
	reexec := defaultTraceReexec
	if config != nil && config.Reexec != nil {
		reexec = *config.Reexec
	}
	blocks := int(end.NumberU64() - start.NumberU64())
	threads := runtime.NumCPU()
	if threads > blocks {
		threads = blocks
	}
	var (
		pend    = new(sync.WaitGroup)
		ctx     = context.Background()
		taskCh  = make(chan *blockTraceTask, threads)
		resCh   = make(chan *blockTraceTask, threads)
		tracker = newStateTracker(maximumPendingTraceStates, start.NumberU64())
	)
	for th := 0; th < threads; th++ {
		pend.Add(1)
		go func() {
			defer pend.Done()

			// Fetch and execute the block trace taskCh
			for task := range taskCh {
				var (
					signer   = types.MakeSigner(api.backend.ChainConfig(), task.block.Number(), task.block.Time())
					blockCtx = core.NewEVMBlockContext(task.block.Header(), api.chainContext(ctx), nil)
				)
				// Trace all the transactions contained within
				for i, tx := range task.block.Transactions() {
					msg, _ := core.TransactionToMessage(tx, signer, task.block.BaseFee(), core.MessageReplayMode)
					txctx := &Context{
						BlockHash:   task.block.Hash(),
						BlockNumber: task.block.Number(),
						TxIndex:     i,
						TxHash:      tx.Hash(),
					}
					res, err := api.traceTx(ctx, tx, msg, txctx, blockCtx, task.statedb, config)
					if err != nil {
						task.results[i] = &txTraceResult{TxHash: tx.Hash(), Error: err.Error()}
						log.Warn("Tracing failed", "hash", tx.Hash(), "block", task.block.NumberU64(), "err", err)
						break
					}
					task.results[i] = &txTraceResult{TxHash: tx.Hash(), Result: res}
				}
				// Tracing state is used up, queue it for de-referencing. Note the
				// state is the parent state of trace block, use block.number-1 as
				// the state number.
				tracker.releaseState(task.block.NumberU64()-1, task.release)

				// Stream the result back to the result catcher or abort on teardown
				select {
				case resCh <- task:
				case <-closed:
					return
				}
			}
		}()
	}
	// Start a goroutine to feed all the blocks into the tracers
	go func() {
		var (
			logged  time.Time
			begin   = time.Now()
			number  uint64
			traced  uint64
			failed  error
			statedb *state.StateDB
			release StateReleaseFunc
		)
		// Ensure everything is properly cleaned up on any exit path
		defer func() {
			close(taskCh)
			pend.Wait()

			// Clean out any pending release functions of trace states.
			tracker.callReleases()

			// Log the chain result
			switch {
			case failed != nil:
				log.Warn("Chain tracing failed", "start", start.NumberU64(), "end", end.NumberU64(), "transactions", traced, "elapsed", time.Since(begin), "err", failed)
			case number < end.NumberU64():
				log.Warn("Chain tracing aborted", "start", start.NumberU64(), "end", end.NumberU64(), "abort", number, "transactions", traced, "elapsed", time.Since(begin))
			default:
				log.Info("Chain tracing finished", "start", start.NumberU64(), "end", end.NumberU64(), "transactions", traced, "elapsed", time.Since(begin))
			}
			close(resCh)
		}()
		// Feed all the blocks both into the tracer, as well as fast process concurrently
		for number = start.NumberU64(); number < end.NumberU64(); number++ {
			// Stop tracing if interruption was requested
			select {
			case <-closed:
				return
			default:
			}
			// Print progress logs if long enough time elapsed
			if time.Since(logged) > 8*time.Second {
				logged = time.Now()
				log.Info("Tracing chain segment", "start", start.NumberU64(), "end", end.NumberU64(), "current", number, "transactions", traced, "elapsed", time.Since(begin))
			}
			// Retrieve the parent block and target block for tracing.
			block, err := api.blockByNumber(ctx, rpc.BlockNumber(number))
			if err != nil {
				failed = err
				break
			}
			next, err := api.blockByNumber(ctx, rpc.BlockNumber(number+1))
			if err != nil {
				failed = err
				break
			}
			// Make sure the state creator doesn't go too far. Too many unprocessed
			// trace state may cause the oldest state to become stale(e.g. in
			// path-based scheme).
			if err = tracker.wait(number); err != nil {
				failed = err
				break
			}
			// Prepare the statedb for tracing. Don't use the live database for
			// tracing to avoid persisting state junks into the database. Switch
			// over to `preferDisk` mode only if the memory usage exceeds the
			// limit, the trie database will be reconstructed from scratch only
			// if the relevant state is available in disk.
			var preferDisk bool
			if statedb != nil {
				s1, s2, s3 := statedb.Database().TrieDB().Size()
				preferDisk = s1+s2+s3 > defaultTracechainMemLimit
			}
			statedb, release, err = api.backend.StateAtBlock(ctx, block, reexec, statedb, false, preferDisk)
			if err != nil {
				failed = err
				break
			}
			// Insert block's parent beacon block root in the state
			// as per EIP-4788.
			context := core.NewEVMBlockContext(next.Header(), api.chainContext(ctx), nil)
			evm := vm.NewEVM(context, statedb, api.backend.ChainConfig(), vm.Config{})
			if beaconRoot := next.BeaconRoot(); beaconRoot != nil {
				core.ProcessBeaconBlockRoot(*beaconRoot, evm)
			}
			// Insert parent hash in history contract.
			if api.backend.ChainConfig().IsPrague(next.Number(), next.Time()) {
				core.ProcessParentBlockHash(next.ParentHash(), evm)
			}
			// Clean out any pending release functions of trace state. Note this
			// step must be done after constructing tracing state, because the
			// tracing state of block next depends on the parent state and construction
			// may fail if we release too early.
			tracker.callReleases()

			// Send the block over to the concurrent tracers (if not in the fast-forward phase)
			txs := next.Transactions()
			select {
			case taskCh <- &blockTraceTask{statedb: statedb.Copy(), block: next, release: release, results: make([]*txTraceResult, len(txs))}:
			case <-closed:
				tracker.releaseState(number, release)
				return
			}
			traced += uint64(len(txs))
		}
	}()

	// Keep reading the trace results and stream them to result channel.
	retCh := make(chan *blockTraceResult)
	go func() {
		defer close(retCh)
		var (
			next = start.NumberU64() + 1
			done = make(map[uint64]*blockTraceResult)
		)
		for res := range resCh {
			// Queue up next received result
			result := &blockTraceResult{
				Block:  hexutil.Uint64(res.block.NumberU64()),
				Hash:   res.block.Hash(),
				Traces: res.results,
			}
			done[uint64(result.Block)] = result

			// Stream completed traces to the result channel
			for result, ok := done[next]; ok; result, ok = done[next] {
				if len(result.Traces) > 0 || next == end.NumberU64() {
					// It will be blocked in case the channel consumer doesn't take the
					// tracing result in time(e.g. the websocket connect is not stable)
					// which will eventually block the entire chain tracer. It's the
					// expected behavior to not waste node resources for a non-active user.
					retCh <- result
				}
				delete(done, next)
				next++
			}
		}
	}()
	return retCh
}

// TraceBlockByNumber returns the structured logs created during the execution of
// EVM and returns them as a JSON object.
func (api *API) TraceBlockByNumber(ctx context.Context, number rpc.BlockNumber, config *TraceConfig) ([]*txTraceResult, error) {
	block, err := api.blockByNumber(ctx, number)
	if err != nil {
		return nil, err
	}
	return api.traceBlock(ctx, block, config)
}

// TraceBlockByHash returns the structured logs created during the execution of
// EVM and returns them as a JSON object.
func (api *API) TraceBlockByHash(ctx context.Context, hash common.Hash, config *TraceConfig) ([]*txTraceResult, error) {
	block, err := api.blockByHash(ctx, hash)
	if err != nil {
		return nil, err
	}
	return api.traceBlock(ctx, block, config)
}

// TraceBlock returns the structured logs created during the execution of EVM
// and returns them as a JSON object.
func (api *API) TraceBlock(ctx context.Context, blob hexutil.Bytes, config *TraceConfig) ([]*txTraceResult, error) {
	block := new(types.Block)
	if err := rlp.DecodeBytes(blob, block); err != nil {
		return nil, fmt.Errorf("could not decode block: %v", err)
	}
	return api.traceBlock(ctx, block, config)
}

// TraceBlockFromFile returns the structured logs created during the execution of
// EVM and returns them as a JSON object.
func (api *API) TraceBlockFromFile(ctx context.Context, file string, config *TraceConfig) ([]*txTraceResult, error) {
	blob, err := os.ReadFile(file)
	if err != nil {
		return nil, fmt.Errorf("could not read file: %v", err)
	}
	return api.TraceBlock(ctx, blob, config)
}

// TraceBadBlock returns the structured logs created during the execution of
// EVM against a block pulled from the pool of bad ones and returns them as a JSON
// object.
func (api *API) TraceBadBlock(ctx context.Context, hash common.Hash, config *TraceConfig) ([]*txTraceResult, error) {
	block := rawdb.ReadBadBlock(api.backend.ChainDb(), hash)
	if block == nil {
		return nil, fmt.Errorf("bad block %#x not found", hash)
	}
	return api.traceBlock(ctx, block, config)
}

// StandardTraceBlockToFile dumps the structured logs created during the
// execution of EVM to the local file system and returns a list of files
// to the caller.
func (api *API) StandardTraceBlockToFile(ctx context.Context, hash common.Hash, config *StdTraceConfig) ([]string, error) {
	block, err := api.blockByHash(ctx, hash)
	if err != nil {
		return nil, err
	}
	return api.standardTraceBlockToFile(ctx, block, config)
}

// IntermediateRoots executes a block (bad- or canon- or side-), and returns a list
// of intermediate roots: the stateroot after each transaction.
func (api *API) IntermediateRoots(ctx context.Context, hash common.Hash, config *TraceConfig) ([]common.Hash, error) {
	block, _ := api.blockByHash(ctx, hash)
	if block == nil {
		// Check in the bad blocks
		block = rawdb.ReadBadBlock(api.backend.ChainDb(), hash)
	}
	if block == nil {
		return nil, fmt.Errorf("block %#x not found", hash)
	}
	if block.NumberU64() == 0 {
		return nil, errors.New("genesis is not traceable")
	}
	parent, err := api.blockByNumberAndHash(ctx, rpc.BlockNumber(block.NumberU64()-1), block.ParentHash())
	if err != nil {
		return nil, err
	}
	reexec := defaultTraceReexec
	if config != nil && config.Reexec != nil {
		reexec = *config.Reexec
	}
	statedb, release, err := api.backend.StateAtBlock(ctx, parent, reexec, nil, true, false)
	if err != nil {
		return nil, err
	}
	defer release()
	var (
		roots              []common.Hash
		signer             = types.MakeSigner(api.backend.ChainConfig(), block.Number(), block.Time())
		chainConfig        = api.backend.ChainConfig()
		vmctx              = core.NewEVMBlockContext(block.Header(), api.chainContext(ctx), nil)
		deleteEmptyObjects = chainConfig.IsEIP158(block.Number())
	)
	evm := vm.NewEVM(vmctx, statedb, chainConfig, vm.Config{})
	if beaconRoot := block.BeaconRoot(); beaconRoot != nil {
		core.ProcessBeaconBlockRoot(*beaconRoot, evm)
	}
	if chainConfig.IsPrague(block.Number(), block.Time()) {
		core.ProcessParentBlockHash(block.ParentHash(), evm)
	}
	for i, tx := range block.Transactions() {
		if err := ctx.Err(); err != nil {
			return nil, err
		}
<<<<<<< HEAD
		var (
			msg, _    = core.TransactionToMessage(tx, signer, block.BaseFee(), core.MessageReplayMode)
			txContext = core.NewEVMTxContext(msg)
		)
		evm.SetTxContext(txContext)
=======
		msg, _ := core.TransactionToMessage(tx, signer, block.BaseFee())
>>>>>>> a793bc7f
		statedb.SetTxContext(tx.Hash(), i)
		if _, err := core.ApplyMessage(evm, msg, new(core.GasPool).AddGas(msg.GasLimit)); err != nil {
			log.Warn("Tracing intermediate roots did not complete", "txindex", i, "txhash", tx.Hash(), "err", err)
			// We intentionally don't return the error here: if we do, then the RPC server will not
			// return the roots. Most likely, the caller already knows that a certain transaction fails to
			// be included, but still want the intermediate roots that led to that point.
			// It may happen the tx_N causes an erroneous state, which in turn causes tx_N+M to not be
			// executable.
			// N.B: This should never happen while tracing canon blocks, only when tracing bad blocks.
			return roots, nil
		}
		// calling IntermediateRoot will internally call Finalize on the state
		// so any modifications are written to the trie
		roots = append(roots, statedb.IntermediateRoot(deleteEmptyObjects))
	}
	return roots, nil
}

// StandardTraceBadBlockToFile dumps the structured logs created during the
// execution of EVM against a block pulled from the pool of bad ones to the
// local file system and returns a list of files to the caller.
func (api *API) StandardTraceBadBlockToFile(ctx context.Context, hash common.Hash, config *StdTraceConfig) ([]string, error) {
	block := rawdb.ReadBadBlock(api.backend.ChainDb(), hash)
	if block == nil {
		return nil, fmt.Errorf("bad block %#x not found", hash)
	}
	return api.standardTraceBlockToFile(ctx, block, config)
}

// traceBlock configures a new tracer according to the provided configuration, and
// executes all the transactions contained within. The return value will be one item
// per transaction, dependent on the requested tracer.
func (api *API) traceBlock(ctx context.Context, block *types.Block, config *TraceConfig) ([]*txTraceResult, error) {
	if block.NumberU64() == 0 {
		return nil, errors.New("genesis is not traceable")
	}
	// Prepare base state
	parent, err := api.blockByNumberAndHash(ctx, rpc.BlockNumber(block.NumberU64()-1), block.ParentHash())
	if err != nil {
		return nil, err
	}
	reexec := defaultTraceReexec
	if config != nil && config.Reexec != nil {
		reexec = *config.Reexec
	}
	statedb, release, err := api.backend.StateAtBlock(ctx, parent, reexec, nil, true, false)
	if err != nil {
		return nil, err
	}
	defer release()

	blockCtx := core.NewEVMBlockContext(block.Header(), api.chainContext(ctx), nil)
	evm := vm.NewEVM(blockCtx, statedb, api.backend.ChainConfig(), vm.Config{})
	if beaconRoot := block.BeaconRoot(); beaconRoot != nil {
		core.ProcessBeaconBlockRoot(*beaconRoot, evm)
	}
	if api.backend.ChainConfig().IsPrague(block.Number(), block.Time()) {
		core.ProcessParentBlockHash(block.ParentHash(), evm)
	}

	// JS tracers have high overhead. In this case run a parallel
	// process that generates states in one thread and traces txes
	// in separate worker threads.
	if config != nil && config.Tracer != nil && *config.Tracer != "" {
		if isJS := DefaultDirectory.IsJS(*config.Tracer); isJS {
			return api.traceBlockParallel(ctx, block, statedb, config)
		}
	}
	// Native tracers have low overhead
	var (
		txs       = block.Transactions()
		blockHash = block.Hash()
		signer    = types.MakeSigner(api.backend.ChainConfig(), block.Number(), block.Time())
		results   = make([]*txTraceResult, len(txs))
	)
	for i, tx := range txs {
		// Generate the next state snapshot fast without tracing
		msg, _ := core.TransactionToMessage(tx, signer, block.BaseFee(), core.MessageReplayMode)
		txctx := &Context{
			BlockHash:   blockHash,
			BlockNumber: block.Number(),
			TxIndex:     i,
			TxHash:      tx.Hash(),
		}
		res, err := api.traceTx(ctx, tx, msg, txctx, blockCtx, statedb, config)
		if err != nil {
			return nil, err
		}
		results[i] = &txTraceResult{TxHash: tx.Hash(), Result: res}
	}
	return results, nil
}

// traceBlockParallel is for tracers that have a high overhead (read JS tracers). One thread
// runs along and executes txes without tracing enabled to generate their prestate.
// Worker threads take the tasks and the prestate and trace them.
func (api *API) traceBlockParallel(ctx context.Context, block *types.Block, statedb *state.StateDB, config *TraceConfig) ([]*txTraceResult, error) {
	// Execute all the transaction contained within the block concurrently
	var (
		txs       = block.Transactions()
		blockHash = block.Hash()
		signer    = types.MakeSigner(api.backend.ChainConfig(), block.Number(), block.Time())
		results   = make([]*txTraceResult, len(txs))
		pend      sync.WaitGroup
	)
	threads := runtime.NumCPU()
	if threads > len(txs) {
		threads = len(txs)
	}
	jobs := make(chan *txTraceTask, threads)
	for th := 0; th < threads; th++ {
		pend.Add(1)
		go func() {
			defer pend.Done()
			// Fetch and execute the next transaction trace tasks
			for task := range jobs {
				msg, _ := core.TransactionToMessage(txs[task.index], signer, block.BaseFee(), core.MessageReplayMode)
				txctx := &Context{
					BlockHash:   blockHash,
					BlockNumber: block.Number(),
					TxIndex:     task.index,
					TxHash:      txs[task.index].Hash(),
				}
				// Reconstruct the block context for each transaction
				// as the GetHash function of BlockContext is not safe for
				// concurrent use.
				// See: https://github.com/ethereum/go-ethereum/issues/29114
				blockCtx := core.NewEVMBlockContext(block.Header(), api.chainContext(ctx), nil)
				res, err := api.traceTx(ctx, txs[task.index], msg, txctx, blockCtx, task.statedb, config)
				if err != nil {
					results[task.index] = &txTraceResult{TxHash: txs[task.index].Hash(), Error: err.Error()}
					continue
				}
				results[task.index] = &txTraceResult{TxHash: txs[task.index].Hash(), Result: res}
			}
		}()
	}

	// Feed the transactions into the tracers and return
	var failed error
	blockCtx := core.NewEVMBlockContext(block.Header(), api.chainContext(ctx), nil)
	evm := vm.NewEVM(blockCtx, statedb, api.backend.ChainConfig(), vm.Config{})

txloop:
	for i, tx := range txs {
		// Send the trace task over for execution
		task := &txTraceTask{statedb: statedb.Copy(), index: i}
		select {
		case <-ctx.Done():
			failed = ctx.Err()
			break txloop
		case jobs <- task:
		}

		// Generate the next state snapshot fast without tracing
		msg, _ := core.TransactionToMessage(tx, signer, block.BaseFee(), core.MessageReplayMode)
		statedb.SetTxContext(tx.Hash(), i)
		if _, err := core.ApplyMessage(evm, msg, new(core.GasPool).AddGas(msg.GasLimit)); err != nil {
			failed = err
			break txloop
		}
		// Finalize the state so any modifications are written to the trie
		// Only delete empty objects if EIP158/161 (a.k.a Spurious Dragon) is in effect
		statedb.Finalise(evm.ChainConfig().IsEIP158(block.Number()))
	}

	close(jobs)
	pend.Wait()

	// If execution failed in between, abort
	if failed != nil {
		return nil, failed
	}
	return results, nil
}

// standardTraceBlockToFile configures a new tracer which uses standard JSON output,
// and traces either a full block or an individual transaction. The return value will
// be one filename per transaction traced.
func (api *API) standardTraceBlockToFile(ctx context.Context, block *types.Block, config *StdTraceConfig) ([]string, error) {
	// If we're tracing a single transaction, make sure it's present
	if config != nil && config.TxHash != (common.Hash{}) {
		if !containsTx(block, config.TxHash) {
			return nil, fmt.Errorf("transaction %#x not found in block", config.TxHash)
		}
	}
	if block.NumberU64() == 0 {
		return nil, errors.New("genesis is not traceable")
	}
	parent, err := api.blockByNumberAndHash(ctx, rpc.BlockNumber(block.NumberU64()-1), block.ParentHash())
	if err != nil {
		return nil, err
	}
	reexec := defaultTraceReexec
	if config != nil && config.Reexec != nil {
		reexec = *config.Reexec
	}
	statedb, release, err := api.backend.StateAtBlock(ctx, parent, reexec, nil, true, false)
	if err != nil {
		return nil, err
	}
	defer release()
	// Retrieve the tracing configurations, or use default values
	var (
		logConfig logger.Config
		txHash    common.Hash
	)
	if config != nil {
		logConfig = config.Config
		txHash = config.TxHash
	}
	logConfig.Debug = true

	// Execute transaction, either tracing all or just the requested one
	var (
		dumps       []string
		signer      = types.MakeSigner(api.backend.ChainConfig(), block.Number(), block.Time())
		chainConfig = api.backend.ChainConfig()
		vmctx       = core.NewEVMBlockContext(block.Header(), api.chainContext(ctx), nil)
		canon       = true
	)
	// Check if there are any overrides: the caller may wish to enable a future
	// fork when executing this block. Note, such overrides are only applicable to the
	// actual specified block, not any preceding blocks that we have to go through
	// in order to obtain the state.
	// Therefore, it's perfectly valid to specify `"futureForkBlock": 0`, to enable `futureFork`
	if config != nil && config.Overrides != nil {
		// Note: This copies the config, to not screw up the main config
		chainConfig, canon = overrideConfig(chainConfig, config.Overrides)
	}
	evm := vm.NewEVM(vmctx, statedb, chainConfig, vm.Config{})
	if beaconRoot := block.BeaconRoot(); beaconRoot != nil {
		core.ProcessBeaconBlockRoot(*beaconRoot, evm)
	}
	if chainConfig.IsPrague(block.Number(), block.Time()) {
		core.ProcessParentBlockHash(block.ParentHash(), evm)
	}
	for i, tx := range block.Transactions() {
		// Prepare the transaction for un-traced execution
		var (
<<<<<<< HEAD
			msg, _    = core.TransactionToMessage(tx, signer, block.BaseFee(), core.MessageReplayMode)
			txContext = core.NewEVMTxContext(msg)
			vmConf    vm.Config
			dump      *os.File
			writer    *bufio.Writer
			err       error
=======
			msg, _ = core.TransactionToMessage(tx, signer, block.BaseFee())
			vmConf vm.Config
			dump   *os.File
			writer *bufio.Writer
			err    error
>>>>>>> a793bc7f
		)
		// If the transaction needs tracing, swap out the configs
		if tx.Hash() == txHash || txHash == (common.Hash{}) {
			// Generate a unique temporary file to dump it into
			prefix := fmt.Sprintf("block_%#x-%d-%#x-", block.Hash().Bytes()[:4], i, tx.Hash().Bytes()[:4])
			if !canon {
				prefix = fmt.Sprintf("%valt-", prefix)
			}
			dump, err = os.CreateTemp(os.TempDir(), prefix)
			if err != nil {
				return nil, err
			}
			dumps = append(dumps, dump.Name())

			// Swap out the noop logger to the standard tracer
			writer = bufio.NewWriter(dump)
			vmConf = vm.Config{
				Tracer:                  logger.NewJSONLogger(&logConfig, writer),
				EnablePreimageRecording: true,
			}
		}
		// Execute the transaction and flush any traces to disk
		statedb.SetTxContext(tx.Hash(), i)
		if vmConf.Tracer.OnTxStart != nil {
			vmConf.Tracer.OnTxStart(evm.GetVMContext(), tx, msg.From)
		}
		vmRet, err := core.ApplyMessage(evm, msg, new(core.GasPool).AddGas(msg.GasLimit))
		if vmConf.Tracer.OnTxEnd != nil {
			vmConf.Tracer.OnTxEnd(&types.Receipt{GasUsed: vmRet.UsedGas}, err)
		}
		if writer != nil {
			writer.Flush()
		}
		if dump != nil {
			dump.Close()
			log.Info("Wrote standard trace", "file", dump.Name())
		}
		if err != nil {
			return dumps, err
		}
		// Finalize the state so any modifications are written to the trie
		// Only delete empty objects if EIP158/161 (a.k.a Spurious Dragon) is in effect
		statedb.Finalise(evm.ChainConfig().IsEIP158(block.Number()))

		// If we've traced the transaction we were looking for, abort
		if tx.Hash() == txHash {
			break
		}
	}
	return dumps, nil
}

// containsTx reports whether the transaction with a certain hash
// is contained within the specified block.
func containsTx(block *types.Block, hash common.Hash) bool {
	for _, tx := range block.Transactions() {
		if tx.Hash() == hash {
			return true
		}
	}
	return false
}

// TraceTransaction returns the structured logs created during the execution of EVM
// and returns them as a JSON object.
func (api *API) TraceTransaction(ctx context.Context, hash common.Hash, config *TraceConfig) (interface{}, error) {
	found, _, blockHash, blockNumber, index, err := api.backend.GetTransaction(ctx, hash)
	if err != nil {
		return nil, ethapi.NewTxIndexingError()
	}
	// Only mined txes are supported
	if !found {
		return nil, errTxNotFound
	}
	// It shouldn't happen in practice.
	if blockNumber == 0 {
		return nil, errors.New("genesis is not traceable")
	}
	reexec := defaultTraceReexec
	if config != nil && config.Reexec != nil {
		reexec = *config.Reexec
	}
	block, err := api.blockByNumberAndHash(ctx, rpc.BlockNumber(blockNumber), blockHash)
	if err != nil {
		return nil, err
	}
	tx, vmctx, statedb, release, err := api.backend.StateAtTransaction(ctx, block, int(index), reexec)
	if err != nil {
		return nil, err
	}
	defer release()
	msg, err := core.TransactionToMessage(tx, types.MakeSigner(api.backend.ChainConfig(), block.Number(), block.Time()), block.BaseFee(), core.MessageReplayMode)
	if err != nil {
		return nil, err
	}

	txctx := &Context{
		BlockHash:   blockHash,
		BlockNumber: block.Number(),
		TxIndex:     int(index),
		TxHash:      hash,
	}
	return api.traceTx(ctx, tx, msg, txctx, vmctx, statedb, config)
}

// TraceCall lets you trace a given eth_call. It collects the structured logs
// created during the execution of EVM if the given transaction was added on
// top of the provided block and returns them as a JSON object.
// If no transaction index is specified, the trace will be conducted on the state
// after executing the specified block. However, if a transaction index is provided,
// the trace will be conducted on the state after executing the specified transaction
// within the specified block.
func (api *API) TraceCall(ctx context.Context, args ethapi.TransactionArgs, blockNrOrHash rpc.BlockNumberOrHash, config *TraceCallConfig) (interface{}, error) {
	// Try to retrieve the specified block
	var (
		err     error
		block   *types.Block
		statedb *state.StateDB
		release StateReleaseFunc
	)
	if hash, ok := blockNrOrHash.Hash(); ok {
		block, err = api.blockByHash(ctx, hash)
	} else if number, ok := blockNrOrHash.Number(); ok {
		if number == rpc.PendingBlockNumber {
			// We don't have access to the miner here. For tracing 'future' transactions,
			// it can be done with block- and state-overrides instead, which offers
			// more flexibility and stability than trying to trace on 'pending', since
			// the contents of 'pending' is unstable and probably not a true representation
			// of what the next actual block is likely to contain.
			return nil, errors.New("tracing on top of pending is not supported")
		}
		block, err = api.blockByNumber(ctx, number)
	} else {
		return nil, errors.New("invalid arguments; neither block nor hash specified")
	}
	if err != nil {
		return nil, err
	}
	// try to recompute the state
	reexec := defaultTraceReexec
	if config != nil && config.Reexec != nil {
		reexec = *config.Reexec
	}

	if config != nil && config.TxIndex != nil {
		_, _, statedb, release, err = api.backend.StateAtTransaction(ctx, block, int(*config.TxIndex), reexec)
	} else {
		statedb, release, err = api.backend.StateAtBlock(ctx, block, reexec, nil, true, false)
	}
	if err != nil {
		return nil, err
	}
	defer release()

	vmctx := core.NewEVMBlockContext(block.Header(), api.chainContext(ctx), nil)
	// Apply the customization rules if required.
	if config != nil {
		config.BlockOverrides.Apply(&vmctx)
		rules := api.backend.ChainConfig().Rules(vmctx.BlockNumber, vmctx.Random != nil, vmctx.Time, vmctx.ArbOSVersion)

		precompiles := vm.ActivePrecompiledContracts(rules)
		if err := config.StateOverrides.Apply(statedb, precompiles); err != nil {
			return nil, err
		}
	}
	// Execute the trace
	if err := args.CallDefaults(api.backend.RPCGasCap(), vmctx.BaseFee, api.backend.ChainConfig().ChainID); err != nil {
		return nil, err
	}
	var (
		msg         = args.ToMessage(vmctx.BaseFee, api.backend.RPCGasCap(), block.Header(), statedb, core.MessageEthcallMode, true, true)
		tx          = args.ToTransaction(types.LegacyTxType)
		traceConfig *TraceConfig
	)
	// Lower the basefee to 0 to avoid breaking EVM
	// invariants (basefee < feecap).
	if msg.GasPrice.Sign() == 0 {
		vmctx.BaseFeeInBlock = new(big.Int).Set(vmctx.BaseFee)
		vmctx.BaseFee = new(big.Int)
	}
	if msg.BlobGasFeeCap != nil && msg.BlobGasFeeCap.BitLen() == 0 {
		vmctx.BlobBaseFee = new(big.Int)
	}
	if config != nil {
		traceConfig = &config.TraceConfig
	}
	return api.traceTx(ctx, tx, msg, new(Context), vmctx, statedb, traceConfig)
}

// traceTx configures a new tracer according to the provided configuration, and
// executes the given message in the provided environment. The return value will
// be tracer dependent.
func (api *API) traceTx(ctx context.Context, tx *types.Transaction, message *core.Message, txctx *Context, vmctx vm.BlockContext, statedb *state.StateDB, config *TraceConfig) (interface{}, error) {
	var (
		tracer  *Tracer
		err     error
		timeout = defaultTraceTimeout
		usedGas uint64
	)
	if config == nil {
		config = &TraceConfig{}
	}
	// Default tracer is the struct logger
	if config.Tracer == nil {
		logger := logger.NewStructLogger(config.Config)
		tracer = &Tracer{
			Hooks:     logger.Hooks(),
			GetResult: logger.GetResult,
			Stop:      logger.Stop,
		}
	} else {
		tracer, err = DefaultDirectory.New(*config.Tracer, txctx, config.TracerConfig, api.backend.ChainConfig())
		if err != nil {
			return nil, err
		}
	}
	// The actual TxContext will be created as part of ApplyTransactionWithEVM.
	evm := vm.NewEVM(vmctx, statedb, api.backend.ChainConfig(), vm.Config{Tracer: tracer.Hooks, NoBaseFee: true})

	// Define a meaningful timeout of a single transaction trace
	if config.Timeout != nil {
		if timeout, err = time.ParseDuration(*config.Timeout); err != nil {
			return nil, err
		}
	}
	deadlineCtx, cancel := context.WithTimeout(ctx, timeout)
	go func() {
		<-deadlineCtx.Done()
		if errors.Is(deadlineCtx.Err(), context.DeadlineExceeded) {
			tracer.Stop(errors.New("execution timeout"))
			// Stop evm execution. Note cancellation is not necessarily immediate.
			evm.Cancel()
		}
	}()
	defer cancel()

	// Call Prepare to clear out the statedb access list
	statedb.SetTxContext(txctx.TxHash, txctx.TxIndex)
	_, _, err = core.ApplyTransactionWithEVM(message, new(core.GasPool).AddGas(message.GasLimit), statedb, vmctx.BlockNumber, txctx.BlockHash, tx, &usedGas, evm, nil)
	if err != nil {
		return nil, fmt.Errorf("tracing failed: %w", err)
	}
	return tracer.GetResult()
}

// APIs return the collection of RPC services the tracer package offers.
func APIs(backend Backend) []rpc.API {
	// Append all the local APIs and return
	return []rpc.API{
		{
			Namespace: "debug",
			Service:   NewAPI(backend),
		},
	}
}

// overrideConfig returns a copy of original with forks enabled by override enabled,
// along with a boolean that indicates whether the copy is canonical (equivalent to the original).
// Note: the Clique-part is _not_ deep copied
func overrideConfig(original *params.ChainConfig, override *params.ChainConfig) (*params.ChainConfig, bool) {
	copy := new(params.ChainConfig)
	*copy = *original
	canon := true

	// Apply forks (after Berlin) to the copy.
	if block := override.BerlinBlock; block != nil {
		copy.BerlinBlock = block
		canon = false
	}
	if block := override.LondonBlock; block != nil {
		copy.LondonBlock = block
		canon = false
	}
	if block := override.ArrowGlacierBlock; block != nil {
		copy.ArrowGlacierBlock = block
		canon = false
	}
	if block := override.GrayGlacierBlock; block != nil {
		copy.GrayGlacierBlock = block
		canon = false
	}
	if block := override.MergeNetsplitBlock; block != nil {
		copy.MergeNetsplitBlock = block
		canon = false
	}
	if timestamp := override.ShanghaiTime; timestamp != nil {
		copy.ShanghaiTime = timestamp
		canon = false
	}
	if timestamp := override.CancunTime; timestamp != nil {
		copy.CancunTime = timestamp
		canon = false
	}
	if timestamp := override.PragueTime; timestamp != nil {
		copy.PragueTime = timestamp
		canon = false
	}
	if timestamp := override.VerkleTime; timestamp != nil {
		copy.VerkleTime = timestamp
		canon = false
	}

	return copy, canon
}<|MERGE_RESOLUTION|>--- conflicted
+++ resolved
@@ -550,15 +550,7 @@
 		if err := ctx.Err(); err != nil {
 			return nil, err
 		}
-<<<<<<< HEAD
-		var (
-			msg, _    = core.TransactionToMessage(tx, signer, block.BaseFee(), core.MessageReplayMode)
-			txContext = core.NewEVMTxContext(msg)
-		)
-		evm.SetTxContext(txContext)
-=======
-		msg, _ := core.TransactionToMessage(tx, signer, block.BaseFee())
->>>>>>> a793bc7f
+		msg, _ := core.TransactionToMessage(tx, signer, block.BaseFee(), core.MessageReplayMode)
 		statedb.SetTxContext(tx.Hash(), i)
 		if _, err := core.ApplyMessage(evm, msg, new(core.GasPool).AddGas(msg.GasLimit)); err != nil {
 			log.Warn("Tracing intermediate roots did not complete", "txindex", i, "txhash", tx.Hash(), "err", err)
@@ -799,20 +791,11 @@
 	for i, tx := range block.Transactions() {
 		// Prepare the transaction for un-traced execution
 		var (
-<<<<<<< HEAD
-			msg, _    = core.TransactionToMessage(tx, signer, block.BaseFee(), core.MessageReplayMode)
-			txContext = core.NewEVMTxContext(msg)
-			vmConf    vm.Config
-			dump      *os.File
-			writer    *bufio.Writer
-			err       error
-=======
-			msg, _ = core.TransactionToMessage(tx, signer, block.BaseFee())
+			msg, _ = core.TransactionToMessage(tx, signer, block.BaseFee(), core.MessageReplayMode)
 			vmConf vm.Config
 			dump   *os.File
 			writer *bufio.Writer
 			err    error
->>>>>>> a793bc7f
 		)
 		// If the transaction needs tracing, swap out the configs
 		if tx.Hash() == txHash || txHash == (common.Hash{}) {
