--- conflicted
+++ resolved
@@ -961,7 +961,7 @@
 	// Apply the customization rules if required.
 	if config != nil {
 		config.BlockOverrides.Apply(&vmctx)
-		rules := api.backend.ChainConfig().Rules(vmctx.BlockNumber, vmctx.Random != nil, vmctx.Time)
+		rules := api.backend.ChainConfig().Rules(vmctx.BlockNumber, vmctx.Random != nil, vmctx.Time, vmctx.ArbOSVersion)
 
 		precompiles := vm.ActivePrecompiledContracts(rules)
 		if err := config.StateOverrides.Apply(statedb, precompiles); err != nil {
@@ -973,18 +973,14 @@
 		return nil, err
 	}
 	var (
-<<<<<<< HEAD
-		msg         = args.ToMessage(vmctx.BaseFee, api.backend.RPCGasCap(), block.Header(), statedb, core.MessageEthcallMode)
-		tx          = args.ToTransaction()
-=======
-		msg         = args.ToMessage(vmctx.BaseFee, true, true)
+		msg         = args.ToMessage(vmctx.BaseFee, api.backend.RPCGasCap(), block.Header(), statedb, core.MessageEthcallMode, true, true)
 		tx          = args.ToTransaction(types.LegacyTxType)
->>>>>>> c350d3ac
 		traceConfig *TraceConfig
 	)
 	// Lower the basefee to 0 to avoid breaking EVM
 	// invariants (basefee < feecap).
 	if msg.GasPrice.Sign() == 0 {
+		vmctx.BaseFeeInBlock = new(big.Int).Set(vmctx.BaseFee)
 		vmctx.BaseFee = new(big.Int)
 	}
 	if msg.BlobGasFeeCap != nil && msg.BlobGasFeeCap.BitLen() == 0 {
