--- conflicted
+++ resolved
@@ -126,11 +126,7 @@
 		SnapshotWait:        true,
 	}
 	trieRoot = blocks[len(blocks)-1].Root()
-<<<<<<< HEAD
-	bc, _ := core.NewBlockChain(rawdb.NewMemoryDatabase(), cacheConf, nil, gspec, nil, ethash.NewFaker(), vm.Config{}, nil, nil)
-=======
-	bc, _ := core.NewBlockChain(rawdb.NewMemoryDatabase(), cacheConf, gspec, nil, ethash.NewFaker(), vm.Config{}, nil)
->>>>>>> c350d3ac
+	bc, _ := core.NewBlockChain(rawdb.NewMemoryDatabase(), cacheConf, nil, gspec, nil, ethash.NewFaker(), vm.Config{}, nil)
 	if _, err := bc.InsertChain(blocks); err != nil {
 		panic(err)
 	}
