// Copyright 2019 The go-ethereum Authors
// This file is part of the go-ethereum library.
//
// The go-ethereum library is free software: you can redistribute it and/or modify
// it under the terms of the GNU Lesser General Public License as published by
// the Free Software Foundation, either version 3 of the License, or
// (at your option) any later version.
//
// The go-ethereum library is distributed in the hope that it will be useful,
// but WITHOUT ANY WARRANTY; without even the implied warranty of
// MERCHANTABILITY or FITNESS FOR A PARTICULAR PURPOSE. See the
// GNU Lesser General Public License for more details.
//
// You should have received a copy of the GNU Lesser General Public License
// along with the go-ethereum library. If not, see <http://www.gnu.org/licenses/>.

package rpc

import (
	"context"
	"encoding/json"
	"fmt"
	"reflect"
	"strconv"
	"strings"
	"sync"
	"time"

	"github.com/ethereum/go-ethereum/log"
)

// handler handles JSON-RPC messages. There is one handler per connection. Note that
// handler is not safe for concurrent use. Message handling never blocks indefinitely
// because RPCs are processed on background goroutines launched by handler.
//
// The entry points for incoming messages are:
//
//	h.handleMsg(message)
//	h.handleBatch(message)
//
// Outgoing calls use the requestOp struct. Register the request before sending it
// on the connection:
//
//	op := &requestOp{ids: ...}
//	h.addRequestOp(op)
//
// Now send the request, then wait for the reply to be delivered through handleMsg:
//
//	if err := op.wait(...); err != nil {
<<<<<<< HEAD
//	    h.removeRequestOp(op) // timeout, etc.
=======
//		h.removeRequestOp(op) // timeout, etc.
>>>>>>> 73b01f40
//	}
type handler struct {
	reg            *serviceRegistry
	unsubscribeCb  *callback
	idgen          func() ID                      // subscription ID generator
	respWait       map[string]*requestOp          // active client requests
	clientSubs     map[string]*ClientSubscription // active client subscriptions
	callWG         sync.WaitGroup                 // pending call goroutines
	rootCtx        context.Context                // canceled by close()
	cancelRoot     func()                         // cancel function for rootCtx
	conn           jsonWriter                     // where responses will be sent
	log            log.Logger
	allowSubscribe bool

	subLock    sync.Mutex
	serverSubs map[ID]*Subscription
}

type callProc struct {
	ctx       context.Context
	notifiers []*Notifier
}

func newHandler(connCtx context.Context, conn jsonWriter, idgen func() ID, reg *serviceRegistry) *handler {
	rootCtx, cancelRoot := context.WithCancel(connCtx)
	h := &handler{
		reg:            reg,
		idgen:          idgen,
		conn:           conn,
		respWait:       make(map[string]*requestOp),
		clientSubs:     make(map[string]*ClientSubscription),
		rootCtx:        rootCtx,
		cancelRoot:     cancelRoot,
		allowSubscribe: true,
		serverSubs:     make(map[ID]*Subscription),
		log:            log.Root(),
	}
	if conn.remoteAddr() != "" {
		h.log = h.log.New("conn", conn.remoteAddr())
	}
	h.unsubscribeCb = newCallback(reflect.Value{}, reflect.ValueOf(h.unsubscribe))
	return h
}

<<<<<<< HEAD
const maxBatchResponseSize int = 10_000_000 // 10MB
=======
// batchCallBuffer manages in progress call messages and their responses during a batch
// call. Calls need to be synchronized between the processing and timeout-triggering
// goroutines.
type batchCallBuffer struct {
	mutex sync.Mutex
	calls []*jsonrpcMessage
	resp  []*jsonrpcMessage
	wrote bool
}

// nextCall returns the next unprocessed message.
func (b *batchCallBuffer) nextCall() *jsonrpcMessage {
	b.mutex.Lock()
	defer b.mutex.Unlock()

	if len(b.calls) == 0 {
		return nil
	}
	// The popping happens in `pushAnswer`. The in progress call is kept
	// so we can return an error for it in case of timeout.
	msg := b.calls[0]
	return msg
}

// pushResponse adds the response to last call returned by nextCall.
func (b *batchCallBuffer) pushResponse(answer *jsonrpcMessage) {
	b.mutex.Lock()
	defer b.mutex.Unlock()

	if answer != nil {
		b.resp = append(b.resp, answer)
	}
	b.calls = b.calls[1:]
}

// write sends the responses.
func (b *batchCallBuffer) write(ctx context.Context, conn jsonWriter) {
	b.mutex.Lock()
	defer b.mutex.Unlock()

	b.doWrite(ctx, conn, false)
}

// timeout sends the responses added so far. For the remaining unanswered call
// messages, it sends a timeout error response.
func (b *batchCallBuffer) timeout(ctx context.Context, conn jsonWriter) {
	b.mutex.Lock()
	defer b.mutex.Unlock()

	for _, msg := range b.calls {
		if !msg.isNotification() {
			resp := msg.errorResponse(&internalServerError{errcodeTimeout, errMsgTimeout})
			b.resp = append(b.resp, resp)
		}
	}
	b.doWrite(ctx, conn, true)
}

// doWrite actually writes the response.
// This assumes b.mutex is held.
func (b *batchCallBuffer) doWrite(ctx context.Context, conn jsonWriter, isErrorResponse bool) {
	if b.wrote {
		return
	}
	b.wrote = true // can only write once
	if len(b.resp) > 0 {
		conn.writeJSON(ctx, b.resp, isErrorResponse)
	}
}
>>>>>>> 73b01f40

// handleBatch executes all messages in a batch and returns the responses.
func (h *handler) handleBatch(msgs []*jsonrpcMessage) {
	// Emit error response for empty batches:
	if len(msgs) == 0 {
		h.startCallProc(func(cp *callProc) {
			resp := errorMessage(&invalidRequestError{"empty batch"})
			h.conn.writeJSON(cp.ctx, resp, true)
		})
		return
	}

	// Handle non-call messages first:
	calls := make([]*jsonrpcMessage, 0, len(msgs))
	for _, msg := range msgs {
		if handled := h.handleImmediate(msg); !handled {
			calls = append(calls, msg)
		}
	}
	if len(calls) == 0 {
		return
	}
	// Process calls on a goroutine because they may block indefinitely:
	h.startCallProc(func(cp *callProc) {
<<<<<<< HEAD
		answers := make([]json.RawMessage, 0, len(msgs))
		var totalSize int
		for _, msg := range calls {
			if answer := h.handleCallMsg(cp, msg); answer != nil {
				serialized, err := json.Marshal(answer)
				if err != nil {
					h.conn.writeJSON(cp.ctx, errorMessage(&parseError{"error serializing response: " + err.Error()}))
					return
				}
				totalSize += len(serialized)
				if totalSize > maxBatchResponseSize {
					h.conn.writeJSON(cp.ctx, errorMessage(&invalidRequestError{fmt.Sprintf("batch response exceeded limit of %v bytes", maxBatchResponseSize)}))
					return
				}
				answers = append(answers, serialized)
=======
		var (
			timer      *time.Timer
			cancel     context.CancelFunc
			callBuffer = &batchCallBuffer{calls: calls, resp: make([]*jsonrpcMessage, 0, len(calls))}
		)

		cp.ctx, cancel = context.WithCancel(cp.ctx)
		defer cancel()

		// Cancel the request context after timeout and send an error response. Since the
		// currently-running method might not return immediately on timeout, we must wait
		// for the timeout concurrently with processing the request.
		if timeout, ok := ContextRequestTimeout(cp.ctx); ok {
			timer = time.AfterFunc(timeout, func() {
				cancel()
				callBuffer.timeout(cp.ctx, h.conn)
			})
		}

		for {
			// No need to handle rest of calls if timed out.
			if cp.ctx.Err() != nil {
				break
>>>>>>> 73b01f40
			}
			msg := callBuffer.nextCall()
			if msg == nil {
				break
			}
			resp := h.handleCallMsg(cp, msg)
			callBuffer.pushResponse(resp)
		}
		if timer != nil {
			timer.Stop()
		}
		callBuffer.write(cp.ctx, h.conn)
		h.addSubscriptions(cp.notifiers)
		for _, n := range cp.notifiers {
			n.activate()
		}
	})
}

// handleMsg handles a single message.
func (h *handler) handleMsg(msg *jsonrpcMessage) {
	if ok := h.handleImmediate(msg); ok {
		return
	}
	h.startCallProc(func(cp *callProc) {
		var (
			responded sync.Once
			timer     *time.Timer
			cancel    context.CancelFunc
		)
		cp.ctx, cancel = context.WithCancel(cp.ctx)
		defer cancel()

		// Cancel the request context after timeout and send an error response. Since the
		// running method might not return immediately on timeout, we must wait for the
		// timeout concurrently with processing the request.
		if timeout, ok := ContextRequestTimeout(cp.ctx); ok {
			timer = time.AfterFunc(timeout, func() {
				cancel()
				responded.Do(func() {
					resp := msg.errorResponse(&internalServerError{errcodeTimeout, errMsgTimeout})
					h.conn.writeJSON(cp.ctx, resp, true)
				})
			})
		}

		answer := h.handleCallMsg(cp, msg)
		if timer != nil {
			timer.Stop()
		}
		h.addSubscriptions(cp.notifiers)
		if answer != nil {
			responded.Do(func() {
				h.conn.writeJSON(cp.ctx, answer, false)
			})
		}
		for _, n := range cp.notifiers {
			n.activate()
		}
	})
}

// close cancels all requests except for inflightReq and waits for
// call goroutines to shut down.
func (h *handler) close(err error, inflightReq *requestOp) {
	h.cancelAllRequests(err, inflightReq)
	h.callWG.Wait()
	h.cancelRoot()
	h.cancelServerSubscriptions(err)
}

// addRequestOp registers a request operation.
func (h *handler) addRequestOp(op *requestOp) {
	for _, id := range op.ids {
		h.respWait[string(id)] = op
	}
}

// removeRequestOps stops waiting for the given request IDs.
func (h *handler) removeRequestOp(op *requestOp) {
	for _, id := range op.ids {
		delete(h.respWait, string(id))
	}
}

// cancelAllRequests unblocks and removes pending requests and active subscriptions.
func (h *handler) cancelAllRequests(err error, inflightReq *requestOp) {
	didClose := make(map[*requestOp]bool)
	if inflightReq != nil {
		didClose[inflightReq] = true
	}

	for id, op := range h.respWait {
		// Remove the op so that later calls will not close op.resp again.
		delete(h.respWait, id)

		if !didClose[op] {
			op.err = err
			close(op.resp)
			didClose[op] = true
		}
	}
	for id, sub := range h.clientSubs {
		delete(h.clientSubs, id)
		sub.close(err)
	}
}

func (h *handler) addSubscriptions(nn []*Notifier) {
	h.subLock.Lock()
	defer h.subLock.Unlock()

	for _, n := range nn {
		if sub := n.takeSubscription(); sub != nil {
			h.serverSubs[sub.ID] = sub
		}
	}
}

// cancelServerSubscriptions removes all subscriptions and closes their error channels.
func (h *handler) cancelServerSubscriptions(err error) {
	h.subLock.Lock()
	defer h.subLock.Unlock()

	for id, s := range h.serverSubs {
		s.err <- err
		close(s.err)
		delete(h.serverSubs, id)
	}
}

// startCallProc runs fn in a new goroutine and starts tracking it in the h.calls wait group.
func (h *handler) startCallProc(fn func(*callProc)) {
	h.callWG.Add(1)
	go func() {
		ctx, cancel := context.WithCancel(h.rootCtx)
		defer h.callWG.Done()
		defer cancel()
		fn(&callProc{ctx: ctx})
	}()
}

// handleImmediate executes non-call messages. It returns false if the message is a
// call or requires a reply.
func (h *handler) handleImmediate(msg *jsonrpcMessage) bool {
	start := time.Now()
	switch {
	case msg.isNotification():
		if strings.HasSuffix(msg.Method, notificationMethodSuffix) {
			h.handleSubscriptionResult(msg)
			return true
		}
		return false
	case msg.isResponse():
		h.handleResponse(msg)
		h.log.Trace("Handled RPC response", "reqid", idForLog{msg.ID}, "duration", time.Since(start))
		return true
	default:
		return false
	}
}

// handleSubscriptionResult processes subscription notifications.
func (h *handler) handleSubscriptionResult(msg *jsonrpcMessage) {
	var result subscriptionResult
	if err := json.Unmarshal(msg.Params, &result); err != nil {
		h.log.Debug("Dropping invalid subscription message")
		return
	}
	if h.clientSubs[result.ID] != nil {
		h.clientSubs[result.ID].deliver(result.Result)
	}
}

// handleResponse processes method call responses.
func (h *handler) handleResponse(msg *jsonrpcMessage) {
	op := h.respWait[string(msg.ID)]
	if op == nil {
		h.log.Debug("Unsolicited RPC response", "reqid", idForLog{msg.ID})
		return
	}
	delete(h.respWait, string(msg.ID))
	// For normal responses, just forward the reply to Call/BatchCall.
	if op.sub == nil {
		op.resp <- msg
		return
	}
	// For subscription responses, start the subscription if the server
	// indicates success. EthSubscribe gets unblocked in either case through
	// the op.resp channel.
	defer close(op.resp)
	if msg.Error != nil {
		op.err = msg.Error
		return
	}
	if op.err = json.Unmarshal(msg.Result, &op.sub.subid); op.err == nil {
		go op.sub.run()
		h.clientSubs[op.sub.subid] = op.sub
	}
}

// handleCallMsg executes a call message and returns the answer.
func (h *handler) handleCallMsg(ctx *callProc, msg *jsonrpcMessage) *jsonrpcMessage {
	start := time.Now()
	switch {
	case msg.isNotification():
		h.handleCall(ctx, msg)
		h.log.Debug("Served "+msg.Method, "duration", time.Since(start))
		return nil
	case msg.isCall():
		resp := h.handleCall(ctx, msg)
		var ctx []interface{}
		ctx = append(ctx, "reqid", idForLog{msg.ID}, "duration", time.Since(start))
		if resp.Error != nil {
			ctx = append(ctx, "err", resp.Error.Message)
			if resp.Error.Data != nil {
				ctx = append(ctx, "errdata", resp.Error.Data)
			}
			h.log.Warn("Served "+msg.Method, ctx...)
		} else {
			h.log.Debug("Served "+msg.Method, ctx...)
		}
		return resp
	case msg.hasValidID():
		return msg.errorResponse(&invalidRequestError{"invalid request"})
	default:
		return errorMessage(&invalidRequestError{"invalid request"})
	}
}

// handleCall processes method calls.
func (h *handler) handleCall(cp *callProc, msg *jsonrpcMessage) *jsonrpcMessage {
	if msg.isSubscribe() {
		return h.handleSubscribe(cp, msg)
	}
	var callb *callback
	if msg.isUnsubscribe() {
		callb = h.unsubscribeCb
	} else {
		callb = h.reg.callback(msg.Method)
	}
	if callb == nil {
		return msg.errorResponse(&methodNotFoundError{method: msg.Method})
	}
	args, err := parsePositionalArguments(msg.Params, callb.argTypes)
	if err != nil {
		return msg.errorResponse(&invalidParamsError{err.Error()})
	}
	start := time.Now()
	answer := h.runMethod(cp.ctx, msg, callb, args)
	// Collect the statistics for RPC calls if metrics is enabled.
	// We only care about pure rpc call. Filter out subscription.
	if callb != h.unsubscribeCb {
		rpcRequestGauge.Inc(1)
		if answer.Error != nil {
			failedRequestGauge.Inc(1)
		} else {
			successfulRequestGauge.Inc(1)
		}
		rpcServingTimer.UpdateSince(start)
		updateServeTimeHistogram(msg.Method, answer.Error == nil, time.Since(start))
	}
	return answer
}

// handleSubscribe processes *_subscribe method calls.
func (h *handler) handleSubscribe(cp *callProc, msg *jsonrpcMessage) *jsonrpcMessage {
	if !h.allowSubscribe {
		return msg.errorResponse(&internalServerError{
			code:    errcodeNotificationsUnsupported,
			message: ErrNotificationsUnsupported.Error(),
		})
	}

	// Subscription method name is first argument.
	name, err := parseSubscriptionName(msg.Params)
	if err != nil {
		return msg.errorResponse(&invalidParamsError{err.Error()})
	}
	namespace := msg.namespace()
	callb := h.reg.subscription(namespace, name)
	if callb == nil {
		return msg.errorResponse(&subscriptionNotFoundError{namespace, name})
	}

	// Parse subscription name arg too, but remove it before calling the callback.
	argTypes := append([]reflect.Type{stringType}, callb.argTypes...)
	args, err := parsePositionalArguments(msg.Params, argTypes)
	if err != nil {
		return msg.errorResponse(&invalidParamsError{err.Error()})
	}
	args = args[1:]

	// Install notifier in context so the subscription handler can find it.
	n := &Notifier{h: h, namespace: namespace}
	cp.notifiers = append(cp.notifiers, n)
	ctx := context.WithValue(cp.ctx, notifierKey{}, n)

	return h.runMethod(ctx, msg, callb, args)
}

// runMethod runs the Go callback for an RPC method.
func (h *handler) runMethod(ctx context.Context, msg *jsonrpcMessage, callb *callback, args []reflect.Value) *jsonrpcMessage {
	result, err := callb.call(ctx, msg.Method, args)
	if err != nil {
		return msg.errorResponse(err)
	}
	return msg.response(result)
}

// unsubscribe is the callback function for all *_unsubscribe calls.
func (h *handler) unsubscribe(ctx context.Context, id ID) (bool, error) {
	h.subLock.Lock()
	defer h.subLock.Unlock()

	s := h.serverSubs[id]
	if s == nil {
		return false, ErrSubscriptionNotFound
	}
	close(s.err)
	delete(h.serverSubs, id)
	return true, nil
}

type idForLog struct{ json.RawMessage }

func (id idForLog) String() string {
	if s, err := strconv.Unquote(string(id.RawMessage)); err == nil {
		return s
	}
	return string(id.RawMessage)
}<|MERGE_RESOLUTION|>--- conflicted
+++ resolved
@@ -47,11 +47,7 @@
 // Now send the request, then wait for the reply to be delivered through handleMsg:
 //
 //	if err := op.wait(...); err != nil {
-<<<<<<< HEAD
-//	    h.removeRequestOp(op) // timeout, etc.
-=======
 //		h.removeRequestOp(op) // timeout, etc.
->>>>>>> 73b01f40
 //	}
 type handler struct {
 	reg            *serviceRegistry
@@ -96,17 +92,19 @@
 	return h
 }
 
-<<<<<<< HEAD
 const maxBatchResponseSize int = 10_000_000 // 10MB
-=======
+
 // batchCallBuffer manages in progress call messages and their responses during a batch
 // call. Calls need to be synchronized between the processing and timeout-triggering
 // goroutines.
 type batchCallBuffer struct {
 	mutex sync.Mutex
 	calls []*jsonrpcMessage
-	resp  []*jsonrpcMessage
+	resp  []json.RawMessage
 	wrote bool
+
+	// Arbitrum: response size limit
+	totalSize int
 }
 
 // nextCall returns the next unprocessed message.
@@ -124,14 +122,23 @@
 }
 
 // pushResponse adds the response to last call returned by nextCall.
-func (b *batchCallBuffer) pushResponse(answer *jsonrpcMessage) {
+func (b *batchCallBuffer) pushResponse(answer *jsonrpcMessage) error {
 	b.mutex.Lock()
 	defer b.mutex.Unlock()
 
 	if answer != nil {
-		b.resp = append(b.resp, answer)
+		serialized, err := json.Marshal(answer)
+		if err != nil {
+			return &parseError{"error serializing response: " + err.Error()}
+		}
+		b.totalSize += len(serialized)
+		if b.totalSize > maxBatchResponseSize {
+			return &invalidRequestError{fmt.Sprintf("batch response exceeded limit of %v bytes", maxBatchResponseSize)}
+		}
+		b.resp = append(b.resp, serialized)
 	}
 	b.calls = b.calls[1:]
+	return nil
 }
 
 // write sends the responses.
@@ -168,7 +175,6 @@
 		conn.writeJSON(ctx, b.resp, isErrorResponse)
 	}
 }
->>>>>>> 73b01f40
 
 // handleBatch executes all messages in a batch and returns the responses.
 func (h *handler) handleBatch(msgs []*jsonrpcMessage) {
@@ -193,27 +199,23 @@
 	}
 	// Process calls on a goroutine because they may block indefinitely:
 	h.startCallProc(func(cp *callProc) {
-<<<<<<< HEAD
-		answers := make([]json.RawMessage, 0, len(msgs))
-		var totalSize int
-		for _, msg := range calls {
-			if answer := h.handleCallMsg(cp, msg); answer != nil {
-				serialized, err := json.Marshal(answer)
-				if err != nil {
-					h.conn.writeJSON(cp.ctx, errorMessage(&parseError{"error serializing response: " + err.Error()}))
-					return
-				}
-				totalSize += len(serialized)
-				if totalSize > maxBatchResponseSize {
-					h.conn.writeJSON(cp.ctx, errorMessage(&invalidRequestError{fmt.Sprintf("batch response exceeded limit of %v bytes", maxBatchResponseSize)}))
-					return
-				}
-				answers = append(answers, serialized)
-=======
+		/*
+			serialized, err := json.Marshal(answer)
+			if err != nil {
+				h.conn.writeJSON(cp.ctx, errorMessage(&parseError{"error serializing response: " + err.Error()}))
+				return
+			}
+			totalSize += len(serialized)
+			if totalSize > maxBatchResponseSize {
+				h.conn.writeJSON(cp.ctx, errorMessage(&invalidRequestError{fmt.Sprintf("batch response exceeded limit of %v bytes", maxBatchResponseSize)}))
+				return
+			}
+			answers = append(answers, serialized)
+		*/
 		var (
 			timer      *time.Timer
 			cancel     context.CancelFunc
-			callBuffer = &batchCallBuffer{calls: calls, resp: make([]*jsonrpcMessage, 0, len(calls))}
+			callBuffer = &batchCallBuffer{calls: calls, resp: make([]json.RawMessage, 0, len(calls))}
 		)
 
 		cp.ctx, cancel = context.WithCancel(cp.ctx)
@@ -233,14 +235,17 @@
 			// No need to handle rest of calls if timed out.
 			if cp.ctx.Err() != nil {
 				break
->>>>>>> 73b01f40
 			}
 			msg := callBuffer.nextCall()
 			if msg == nil {
 				break
 			}
 			resp := h.handleCallMsg(cp, msg)
-			callBuffer.pushResponse(resp)
+			err := callBuffer.pushResponse(resp)
+			if err != nil {
+				h.conn.writeJSON(cp.ctx, errorMessage(err))
+				return
+			}
 		}
 		if timer != nil {
 			timer.Stop()
