// Copyright 2023 The go-ethereum Authors
// This file is part of the go-ethereum library.
//
// The go-ethereum library is free software: you can redistribute it and/or modify
// it under the terms of the GNU Lesser General Public License as published by
// the Free Software Foundation, either version 3 of the License, or
// (at your option) any later version.
//
// The go-ethereum library is distributed in the hope that it will be useful,
// but WITHOUT ANY WARRANTY; without even the implied warranty of
// MERCHANTABILITY or FITNESS FOR A PARTICULAR PURPOSE. See the
// GNU Lesser General Public License for more details.
//
// You should have received a copy of the GNU Lesser General Public License
// along with the go-ethereum library. If not, see <http://www.gnu.org/licenses/>.

//go:build (arm64 || amd64) && !openbsd

// Package pebble implements the key-value database layer based on pebble.
package pebble

import (
	"bytes"
	"fmt"
	"runtime"
	"sync"
	"sync/atomic"
	"time"

	"github.com/cockroachdb/pebble"
	"github.com/cockroachdb/pebble/bloom"
	"github.com/ethereum/go-ethereum/common"
	"github.com/ethereum/go-ethereum/ethdb"
	"github.com/ethereum/go-ethereum/log"
	"github.com/ethereum/go-ethereum/metrics"
)

const (
	// minCache is the minimum amount of memory in megabytes to allocate to pebble
	// read and write caching, split half and half.
	minCache = 16

	// minHandles is the minimum number of files handles to allocate to the open
	// database files.
	minHandles = 16

	// metricsGatheringInterval specifies the interval to retrieve pebble database
	// compaction, io and pause stats to report to the user.
	metricsGatheringInterval = 3 * time.Second

	// degradationWarnInterval specifies how often warning should be printed if the
	// leveldb database cannot keep up with requested writes.
	degradationWarnInterval = time.Minute
)

// Database is a persistent key-value store based on the pebble storage engine.
// Apart from basic data storage functionality it also supports batch writes and
// iterating over the keyspace in binary-alphabetical order.
type Database struct {
	fn string     // filename for reporting
	db *pebble.DB // Underlying pebble storage engine

	compTimeMeter       metrics.Meter // Meter for measuring the total time spent in database compaction
	compReadMeter       metrics.Meter // Meter for measuring the data read during compaction
	compWriteMeter      metrics.Meter // Meter for measuring the data written during compaction
	writeDelayNMeter    metrics.Meter // Meter for measuring the write delay number due to database compaction
	writeDelayMeter     metrics.Meter // Meter for measuring the write delay duration due to database compaction
	diskSizeGauge       metrics.Gauge // Gauge for tracking the size of all the levels in the database
	diskReadMeter       metrics.Meter // Meter for measuring the effective amount of data read
	diskWriteMeter      metrics.Meter // Meter for measuring the effective amount of data written
	memCompGauge        metrics.Gauge // Gauge for tracking the number of memory compaction
	level0CompGauge     metrics.Gauge // Gauge for tracking the number of table compaction in level0
	nonlevel0CompGauge  metrics.Gauge // Gauge for tracking the number of table compaction in non0 level
	seekCompGauge       metrics.Gauge // Gauge for tracking the number of table compaction caused by read opt
	manualMemAllocGauge metrics.Gauge // Gauge for tracking amount of non-managed memory currently allocated

	compDebtGauge       metrics.Gauge
	compInProgressGauge metrics.Gauge

	commitCountMeter               metrics.Meter
	commitTotalDurationMeter       metrics.Meter
	commitSemaphoreWaitMeter       metrics.Meter
	commitMemTableWriteStallMeter  metrics.Meter
	commitL0ReadAmpWriteStallMeter metrics.Meter
	commitWALRotationMeter         metrics.Meter
	commitWaitMeter                metrics.Meter

	commitCount               atomic.Int64
	commitTotalDuration       atomic.Int64
	commitSemaphoreWait       atomic.Int64
	commitMemTableWriteStall  atomic.Int64
	commitL0ReadAmpWriteStall atomic.Int64
	commitWALRotation         atomic.Int64
	commitWait                atomic.Int64

	level0SublevelsGauge metrics.Gauge
	levelsGauge          []metrics.Gauge // Gauge for tracking the number of tables in levels

	quitLock sync.RWMutex    // Mutex protecting the quit channel and the closed flag
	quitChan chan chan error // Quit channel to stop the metrics collection before closing the database
	closed   bool            // keep track of whether we're Closed

	log log.Logger // Contextual logger tracking the database path

	activeComp    int           // Current number of active compactions
	compStartTime time.Time     // The start time of the earliest currently-active compaction
	compTime      atomic.Int64  // Total time spent in compaction in ns
	level0Comp    atomic.Uint32 // Total number of level-zero compactions
	nonLevel0Comp atomic.Uint32 // Total number of non level-zero compactions

	writeStalled        atomic.Bool  // Flag whether the write is stalled
	writeDelayStartTime time.Time    // The start time of the latest write stall
	writeDelayCount     atomic.Int64 // Total number of write stall counts
	writeDelayTime      atomic.Int64 // Total time spent in write stalls

	writeOptions *pebble.WriteOptions
}

func (d *Database) onCompactionBegin(info pebble.CompactionInfo) {
	if d.activeComp == 0 {
		d.compStartTime = time.Now()
	}
	l0 := info.Input[0]
	if l0.Level == 0 {
		d.level0Comp.Add(1)
	} else {
		d.nonLevel0Comp.Add(1)
	}
	d.activeComp++
}

func (d *Database) onCompactionEnd(info pebble.CompactionInfo) {
	if d.activeComp == 1 {
		d.compTime.Add(int64(time.Since(d.compStartTime)))
	} else if d.activeComp == 0 {
		panic("should not happen")
	}
	d.activeComp--
}

func (d *Database) onWriteStallBegin(b pebble.WriteStallBeginInfo) {
	d.writeDelayStartTime = time.Now()
	d.writeDelayCount.Add(1)
	d.writeStalled.Store(true)
}

func (d *Database) onWriteStallEnd() {
	d.writeDelayTime.Add(int64(time.Since(d.writeDelayStartTime)))
	d.writeStalled.Store(false)
}

// panicLogger is just a noop logger to disable Pebble's internal logger.
//
// TODO(karalabe): Remove when Pebble sets this as the default.
type panicLogger struct{}

func (l panicLogger) Infof(format string, args ...interface{}) {
}

func (l panicLogger) Errorf(format string, args ...interface{}) {
}

func (l panicLogger) Fatalf(format string, args ...interface{}) {
	panic(fmt.Errorf("fatal: "+format, args...))
}

// New returns a wrapped pebble DB object. The namespace is the prefix that the
// metrics reporting should use for surfacing internal stats.
func New(file string, cache int, handles int, namespace string, readonly bool, ephemeral bool, extraOptions *ExtraOptions) (*Database, error) {
	if extraOptions == nil {
		extraOptions = &ExtraOptions{}
	}
	if extraOptions.MemTableStopWritesThreshold <= 0 {
		extraOptions.MemTableStopWritesThreshold = 2
	}
	if extraOptions.MaxConcurrentCompactions == nil {
		extraOptions.MaxConcurrentCompactions = func() int { return runtime.NumCPU() }
	}
	var levels []pebble.LevelOptions
	if len(extraOptions.Levels) == 0 {
		levels = []pebble.LevelOptions{
			{TargetFileSize: 2 * 1024 * 1024, FilterPolicy: bloom.FilterPolicy(10)},
			{TargetFileSize: 2 * 1024 * 1024, FilterPolicy: bloom.FilterPolicy(10)},
			{TargetFileSize: 2 * 1024 * 1024, FilterPolicy: bloom.FilterPolicy(10)},
			{TargetFileSize: 2 * 1024 * 1024, FilterPolicy: bloom.FilterPolicy(10)},
			{TargetFileSize: 2 * 1024 * 1024, FilterPolicy: bloom.FilterPolicy(10)},
			{TargetFileSize: 2 * 1024 * 1024, FilterPolicy: bloom.FilterPolicy(10)},
			{TargetFileSize: 2 * 1024 * 1024, FilterPolicy: bloom.FilterPolicy(10)},
		}
	} else {
		for _, level := range extraOptions.Levels {
			levels = append(levels, pebble.LevelOptions{
				BlockSize:      level.BlockSize,
				IndexBlockSize: level.IndexBlockSize,
				TargetFileSize: level.TargetFileSize,
				FilterPolicy:   bloom.FilterPolicy(10),
			})
		}
	}

	// Ensure we have some minimal caching and file guarantees
	if cache < minCache {
		cache = minCache
	}
	if handles < minHandles {
		handles = minHandles
	}
	logger := log.New("database", file)
	logger.Info("Allocated cache and file handles", "cache", common.StorageSize(cache*1024*1024), "handles", handles)

	// The max memtable size is limited by the uint32 offsets stored in
	// internal/arenaskl.node, DeferredBatchOp, and flushableBatchEntry.
	//
	// - MaxUint32 on 64-bit platforms;
	// - MaxInt on 32-bit platforms.
	//
	// It is used when slices are limited to Uint32 on 64-bit platforms (the
	// length limit for slices is naturally MaxInt on 32-bit platforms).
	//
	// Taken from https://github.com/cockroachdb/pebble/blob/master/internal/constants/constants.go
	maxMemTableSize := (1<<31)<<(^uint(0)>>63) - 1

	// Two memory tables is configured which is identical to leveldb,
	// including a frozen memory table and another live one.
	memTableLimit := extraOptions.MemTableStopWritesThreshold
	memTableSize := cache * 1024 * 1024 / 2 / memTableLimit

	// The memory table size is currently capped at maxMemTableSize-1 due to a
	// known bug in the pebble where maxMemTableSize is not recognized as a
	// valid size.
	//
	// TODO use the maxMemTableSize as the maximum table size once the issue
	// in pebble is fixed.
	if memTableSize >= maxMemTableSize {
		memTableSize = maxMemTableSize - 1
	}
	db := &Database{
		fn:           file,
		log:          logger,
		quitChan:     make(chan chan error),
		writeOptions: &pebble.WriteOptions{Sync: !ephemeral},
	}
	opt := &pebble.Options{
		// Pebble has a single combined cache area and the write
		// buffers are taken from this too. Assign all available
		// memory allowance for cache.
		Cache:        pebble.NewCache(int64(cache * 1024 * 1024)),
		MaxOpenFiles: handles,

		// The size of memory table(as well as the write buffer).
		// Note, there may have more than two memory tables in the system.
		MemTableSize: uint64(memTableSize),

		// MemTableStopWritesThreshold places a hard limit on the size
		// of the existent MemTables(including the frozen one).
		// Note, this must be the number of tables not the size of all memtables
		// according to https://github.com/cockroachdb/pebble/blob/master/options.go#L738-L742
		// and to https://github.com/cockroachdb/pebble/blob/master/db.go#L1892-L1903.
		MemTableStopWritesThreshold: memTableLimit,

		// The default compaction concurrency(1 thread),
		// Here use all available CPUs for faster compaction.
<<<<<<< HEAD
		MaxConcurrentCompactions: extraOptions.MaxConcurrentCompactions,
=======
		MaxConcurrentCompactions: runtime.NumCPU,
>>>>>>> e015c111

		// Per-level extraOptions. Options for at least one level must be specified. The
		// extraOptions for the last level are used for all subsequent levels.
		Levels:   levels,
		ReadOnly: readonly,
		EventListener: &pebble.EventListener{
			CompactionBegin: db.onCompactionBegin,
			CompactionEnd:   db.onCompactionEnd,
			WriteStallBegin: db.onWriteStallBegin,
			WriteStallEnd:   db.onWriteStallEnd,
		},
		Logger: panicLogger{}, // TODO(karalabe): Delete when this is upstreamed in Pebble

		BytesPerSync:                extraOptions.BytesPerSync,
		L0CompactionFileThreshold:   extraOptions.L0CompactionFileThreshold,
		L0CompactionThreshold:       extraOptions.L0CompactionThreshold,
		L0StopWritesThreshold:       extraOptions.L0StopWritesThreshold,
		LBaseMaxBytes:               extraOptions.LBaseMaxBytes,
		DisableAutomaticCompactions: extraOptions.DisableAutomaticCompactions,
		WALBytesPerSync:             extraOptions.WALBytesPerSync,
		WALDir:                      extraOptions.WALDir,
		WALMinSyncInterval:          extraOptions.WALMinSyncInterval,
		TargetByteDeletionRate:      extraOptions.TargetByteDeletionRate,
	}
	// Disable seek compaction explicitly. Check https://github.com/ethereum/go-ethereum/pull/20130
	// for more details.
	opt.Experimental.ReadSamplingMultiplier = -1

	if opt.Experimental.ReadSamplingMultiplier != 0 {
		opt.Experimental.ReadSamplingMultiplier = extraOptions.Experimental.ReadSamplingMultiplier
	}
	opt.Experimental.L0CompactionConcurrency = extraOptions.Experimental.L0CompactionConcurrency
	opt.Experimental.CompactionDebtConcurrency = extraOptions.Experimental.CompactionDebtConcurrency
	opt.Experimental.ReadCompactionRate = extraOptions.Experimental.ReadCompactionRate
	opt.Experimental.MaxWriterConcurrency = extraOptions.Experimental.MaxWriterConcurrency
	opt.Experimental.ForceWriterParallelism = extraOptions.Experimental.ForceWriterParallelism

	// Open the db and recover any potential corruptions
	innerDB, err := pebble.Open(file, opt)
	if err != nil {
		return nil, err
	}
	db.db = innerDB

	db.compTimeMeter = metrics.GetOrRegisterMeter(namespace+"compact/time", nil)
	db.compReadMeter = metrics.GetOrRegisterMeter(namespace+"compact/input", nil)
	db.compWriteMeter = metrics.GetOrRegisterMeter(namespace+"compact/output", nil)
	db.diskSizeGauge = metrics.GetOrRegisterGauge(namespace+"disk/size", nil)
	db.diskReadMeter = metrics.GetOrRegisterMeter(namespace+"disk/read", nil)
	db.diskWriteMeter = metrics.GetOrRegisterMeter(namespace+"disk/write", nil)
	db.writeDelayMeter = metrics.GetOrRegisterMeter(namespace+"compact/writedelay/duration", nil)
	db.writeDelayNMeter = metrics.GetOrRegisterMeter(namespace+"compact/writedelay/counter", nil)
	db.memCompGauge = metrics.GetOrRegisterGauge(namespace+"compact/memory", nil)
	db.level0CompGauge = metrics.GetOrRegisterGauge(namespace+"compact/level0", nil)
	db.nonlevel0CompGauge = metrics.GetOrRegisterGauge(namespace+"compact/nonlevel0", nil)
	db.seekCompGauge = metrics.GetOrRegisterGauge(namespace+"compact/seek", nil)
	db.manualMemAllocGauge = metrics.GetOrRegisterGauge(namespace+"memory/manualalloc", nil)

	db.compDebtGauge = metrics.GetOrRegisterGauge(namespace+"compact/debt", nil)
	db.compInProgressGauge = metrics.GetOrRegisterGauge(namespace+"compact/inprogress", nil)

	db.commitCountMeter = metrics.GetOrRegisterMeter(namespace+"commit/counter", nil)
	db.commitTotalDurationMeter = metrics.GetOrRegisterMeter(namespace+"commit/duration/total", nil)
	db.commitSemaphoreWaitMeter = metrics.GetOrRegisterMeter(namespace+"commit/duration/semaphorewait", nil)
	db.commitMemTableWriteStallMeter = metrics.GetOrRegisterMeter(namespace+"commit/duration/memtablewritestall", nil)
	db.commitL0ReadAmpWriteStallMeter = metrics.GetOrRegisterMeter(namespace+"commit/duration/l0readampwritestall", nil)
	db.commitWALRotationMeter = metrics.GetOrRegisterMeter(namespace+"commit/duration/walrotation", nil)
	db.commitWaitMeter = metrics.GetOrRegisterMeter(namespace+"commit/duration/commitwait", nil)

	db.level0SublevelsGauge = metrics.GetOrRegisterGauge(namespace+"tables/level0/sublevels", nil)

	// Start up the metrics gathering and return
	go db.meter(metricsGatheringInterval, namespace)
	return db, nil
}

// Close stops the metrics collection, flushes any pending data to disk and closes
// all io accesses to the underlying key-value store.
func (d *Database) Close() error {
	d.quitLock.Lock()
	defer d.quitLock.Unlock()
	// Allow double closing, simplifies things
	if d.closed {
		return nil
	}
	d.closed = true
	if d.quitChan != nil {
		errc := make(chan error)
		d.quitChan <- errc
		if err := <-errc; err != nil {
			d.log.Error("Metrics collection failed", "err", err)
		}
		d.quitChan = nil
	}
	return d.db.Close()
}

// Has retrieves if a key is present in the key-value store.
func (d *Database) Has(key []byte) (bool, error) {
	d.quitLock.RLock()
	defer d.quitLock.RUnlock()
	if d.closed {
		return false, pebble.ErrClosed
	}
	_, closer, err := d.db.Get(key)
	if err == pebble.ErrNotFound {
		return false, nil
	} else if err != nil {
		return false, err
	}
	closer.Close()
	return true, nil
}

// Get retrieves the given key if it's present in the key-value store.
func (d *Database) Get(key []byte) ([]byte, error) {
	d.quitLock.RLock()
	defer d.quitLock.RUnlock()
	if d.closed {
		return nil, pebble.ErrClosed
	}
	dat, closer, err := d.db.Get(key)
	if err != nil {
		return nil, err
	}
	ret := make([]byte, len(dat))
	copy(ret, dat)
	closer.Close()
	return ret, nil
}

// Put inserts the given value into the key-value store.
func (d *Database) Put(key []byte, value []byte) error {
	d.quitLock.RLock()
	defer d.quitLock.RUnlock()
	if d.closed {
		return pebble.ErrClosed
	}
	return d.db.Set(key, value, d.writeOptions)
}

// Delete removes the key from the key-value store.
func (d *Database) Delete(key []byte) error {
	d.quitLock.RLock()
	defer d.quitLock.RUnlock()
	if d.closed {
		return pebble.ErrClosed
	}
	return d.db.Delete(key, nil)
}

// NewBatch creates a write-only key-value store that buffers changes to its host
// database until a final write is called.
func (d *Database) NewBatch() ethdb.Batch {
	return &batch{
		b:  d.db.NewBatch(),
		db: d,
	}
}

// NewBatchWithSize creates a write-only database batch with pre-allocated buffer.
func (d *Database) NewBatchWithSize(size int) ethdb.Batch {
	return &batch{
		b:  d.db.NewBatchWithSize(size),
		db: d,
	}
}

// snapshot wraps a pebble snapshot for implementing the Snapshot interface.
type snapshot struct {
	db *pebble.Snapshot
}

// NewSnapshot creates a database snapshot based on the current state.
// The created snapshot will not be affected by all following mutations
// happened on the database.
// Note don't forget to release the snapshot once it's used up, otherwise
// the stale data will never be cleaned up by the underlying compactor.
func (d *Database) NewSnapshot() (ethdb.Snapshot, error) {
	snap := d.db.NewSnapshot()
	return &snapshot{db: snap}, nil
}

// Has retrieves if a key is present in the snapshot backing by a key-value
// data store.
func (snap *snapshot) Has(key []byte) (bool, error) {
	_, closer, err := snap.db.Get(key)
	if err != nil {
		if err != pebble.ErrNotFound {
			return false, err
		} else {
			return false, nil
		}
	}
	closer.Close()
	return true, nil
}

// Get retrieves the given key if it's present in the snapshot backing by
// key-value data store.
func (snap *snapshot) Get(key []byte) ([]byte, error) {
	dat, closer, err := snap.db.Get(key)
	if err != nil {
		return nil, err
	}
	ret := make([]byte, len(dat))
	copy(ret, dat)
	closer.Close()
	return ret, nil
}

// Release releases associated resources. Release should always succeed and can
// be called multiple times without causing error.
func (snap *snapshot) Release() {
	snap.db.Close()
}

// upperBound returns the upper bound for the given prefix
func upperBound(prefix []byte) (limit []byte) {
	for i := len(prefix) - 1; i >= 0; i-- {
		c := prefix[i]
		if c == 0xff {
			continue
		}
		limit = make([]byte, i+1)
		copy(limit, prefix)
		limit[i] = c + 1
		break
	}
	return limit
}

// Stat returns the internal metrics of Pebble in a text format. It's a developer
// method to read everything there is to read independent of Pebble version.
//
// The property is unused in Pebble as there's only one thing to retrieve.
func (d *Database) Stat(property string) (string, error) {
	return d.db.Metrics().String(), nil
}

// Compact flattens the underlying data store for the given key range. In essence,
// deleted and overwritten versions are discarded, and the data is rearranged to
// reduce the cost of operations needed to access them.
//
// A nil start is treated as a key before all keys in the data store; a nil limit
// is treated as a key after all keys in the data store. If both is nil then it
// will compact entire data store.
func (d *Database) Compact(start []byte, limit []byte) error {
	// There is no special flag to represent the end of key range
	// in pebble(nil in leveldb). Use an ugly hack to construct a
	// large key to represent it.
	// Note any prefixed database entry will be smaller than this
	// flag, as for trie nodes we need the 32 byte 0xff because
	// there might be a shared prefix starting with a number of
	// 0xff-s, so 32 ensures than only a hash collision could touch it.
	// https://github.com/cockroachdb/pebble/issues/2359#issuecomment-1443995833
	if limit == nil {
		limit = bytes.Repeat([]byte{0xff}, 32)
	}
	return d.db.Compact(start, limit, true) // Parallelization is preferred
}

// Path returns the path to the database directory.
func (d *Database) Path() string {
	return d.fn
}

// meter periodically retrieves internal pebble counters and reports them to
// the metrics subsystem.
func (d *Database) meter(refresh time.Duration, namespace string) {
	var errc chan error
	timer := time.NewTimer(refresh)
	defer timer.Stop()

	// Create storage and warning log tracer for write delay.
	var (
		compTimes  [2]int64
		compWrites [2]int64
		compReads  [2]int64

		nWrites [2]int64

		commitCounts               [2]int64
		commitTotalDurations       [2]int64
		commitSemaphoreWaits       [2]int64
		commitMemTableWriteStalls  [2]int64
		commitL0ReadAmpWriteStalls [2]int64
		commitWALRotations         [2]int64
		commitWaits                [2]int64
		writeDelayTimes            [2]int64
		writeDelayCounts           [2]int64
		lastWriteStallReport       time.Time
	)

	// Iterate ad infinitum and collect the stats
	for i := 1; errc == nil; i++ {
		var (
			compWrite int64
			compRead  int64
			nWrite    int64

			stats              = d.db.Metrics()
			compTime           = d.compTime.Load()
			writeDelayCount    = d.writeDelayCount.Load()
			writeDelayTime     = d.writeDelayTime.Load()
			nonLevel0CompCount = int64(d.nonLevel0Comp.Load())
			level0CompCount    = int64(d.level0Comp.Load())

			commitCount               = d.commitCount.Load()
			commitTotalDuration       = d.commitTotalDuration.Load()
			commitSemaphoreWait       = d.commitSemaphoreWait.Load()
			commitMemTableWriteStall  = d.commitMemTableWriteStall.Load()
			commitL0ReadAmpWriteStall = d.commitL0ReadAmpWriteStall.Load()
			commitWALRotation         = d.commitWALRotation.Load()
			commitWait                = d.commitWait.Load()
		)
		writeDelayTimes[i%2] = writeDelayTime
		writeDelayCounts[i%2] = writeDelayCount
		compTimes[i%2] = compTime

		for _, levelMetrics := range stats.Levels {
			nWrite += int64(levelMetrics.BytesCompacted)
			nWrite += int64(levelMetrics.BytesFlushed)
			compWrite += int64(levelMetrics.BytesCompacted)
			compRead += int64(levelMetrics.BytesRead)
		}

		nWrite += int64(stats.WAL.BytesWritten)

		compWrites[i%2] = compWrite
		compReads[i%2] = compRead
		nWrites[i%2] = nWrite

		if d.writeDelayNMeter != nil {
			d.writeDelayNMeter.Mark(writeDelayCounts[i%2] - writeDelayCounts[(i-1)%2])
		}
		if d.writeDelayMeter != nil {
			d.writeDelayMeter.Mark(writeDelayTimes[i%2] - writeDelayTimes[(i-1)%2])
		}
		// Print a warning log if writing has been stalled for a while. The log will
		// be printed per minute to avoid overwhelming users.
		if d.writeStalled.Load() && writeDelayCounts[i%2] == writeDelayCounts[(i-1)%2] &&
			time.Now().After(lastWriteStallReport.Add(degradationWarnInterval)) {
			d.log.Warn("Database compacting, degraded performance")
			lastWriteStallReport = time.Now()
		}
		if d.compTimeMeter != nil {
			d.compTimeMeter.Mark(compTimes[i%2] - compTimes[(i-1)%2])
		}
		if d.compReadMeter != nil {
			d.compReadMeter.Mark(compReads[i%2] - compReads[(i-1)%2])
		}
		if d.compWriteMeter != nil {
			d.compWriteMeter.Mark(compWrites[i%2] - compWrites[(i-1)%2])
		}
		if d.diskSizeGauge != nil {
			d.diskSizeGauge.Update(int64(stats.DiskSpaceUsage()))
		}
		if d.diskReadMeter != nil {
			d.diskReadMeter.Mark(0) // pebble doesn't track non-compaction reads
		}
		if d.diskWriteMeter != nil {
			d.diskWriteMeter.Mark(nWrites[i%2] - nWrites[(i-1)%2])
		}
		// See https://github.com/cockroachdb/pebble/pull/1628#pullrequestreview-1026664054
		manuallyAllocated := stats.BlockCache.Size + int64(stats.MemTable.Size) + int64(stats.MemTable.ZombieSize)
		d.manualMemAllocGauge.Update(manuallyAllocated)
		d.memCompGauge.Update(stats.Flush.Count)
		d.nonlevel0CompGauge.Update(nonLevel0CompCount)
		d.level0CompGauge.Update(level0CompCount)
		d.seekCompGauge.Update(stats.Compact.ReadCount)

		commitCounts[i%2] = commitCount
		commitTotalDurations[i%2] = commitTotalDuration
		commitSemaphoreWaits[i%2] = commitSemaphoreWait
		commitMemTableWriteStalls[i%2] = commitMemTableWriteStall
		commitL0ReadAmpWriteStalls[i%2] = commitL0ReadAmpWriteStall
		commitWALRotations[i%2] = commitWALRotation
		commitWaits[i%2] = commitWait

		d.commitCountMeter.Mark(commitCounts[i%2] - commitCounts[(i-1)%2])
		d.commitTotalDurationMeter.Mark(commitTotalDurations[i%2] - commitTotalDurations[(i-1)%2])
		d.commitSemaphoreWaitMeter.Mark(commitSemaphoreWaits[i%2] - commitSemaphoreWaits[(i-1)%2])
		d.commitMemTableWriteStallMeter.Mark(commitMemTableWriteStalls[i%2] - commitMemTableWriteStalls[(i-1)%2])
		d.commitL0ReadAmpWriteStallMeter.Mark(commitL0ReadAmpWriteStalls[i%2] - commitL0ReadAmpWriteStalls[(i-1)%2])
		d.commitWALRotationMeter.Mark(commitWALRotations[i%2] - commitWALRotations[(i-1)%2])
		d.commitWaitMeter.Mark(commitWaits[i%2] - commitWaits[(i-1)%2])

		d.compDebtGauge.Update(int64(stats.Compact.EstimatedDebt))
		d.compInProgressGauge.Update(stats.Compact.NumInProgress)

		if len(stats.Levels) > 0 {
			d.level0SublevelsGauge.Update(int64(stats.Levels[0].Sublevels))
		}
		for i, level := range stats.Levels {
			// Append metrics for additional layers
			if i >= len(d.levelsGauge) {
				d.levelsGauge = append(d.levelsGauge, metrics.GetOrRegisterGauge(namespace+fmt.Sprintf("tables/level%v", i), nil))
			}
			d.levelsGauge[i].Update(level.NumFiles)
		}

		// Sleep a bit, then repeat the stats collection
		select {
		case errc = <-d.quitChan:
			// Quit requesting, stop hammering the database
		case <-timer.C:
			timer.Reset(refresh)
			// Timeout, gather a new set of stats
		}
	}
	errc <- nil
}

// batch is a write-only batch that commits changes to its host database
// when Write is called. A batch cannot be used concurrently.
type batch struct {
	b    *pebble.Batch
	db   *Database
	size int
}

// Put inserts the given value into the batch for later committing.
func (b *batch) Put(key, value []byte) error {
	b.b.Set(key, value, nil)
	b.size += len(key) + len(value)
	return nil
}

// Delete inserts the key removal into the batch for later committing.
func (b *batch) Delete(key []byte) error {
	b.b.Delete(key, nil)
	b.size += len(key)
	return nil
}

// ValueSize retrieves the amount of data queued up for writing.
func (b *batch) ValueSize() int {
	return b.size
}

// Write flushes any accumulated data to disk.
func (b *batch) Write() error {
	b.db.quitLock.RLock()
	defer b.db.quitLock.RUnlock()
	if b.db.closed {
		return pebble.ErrClosed
	}
	err := b.b.Commit(b.db.writeOptions)
	if err != nil {
		return err
	}
	stats := b.b.CommitStats()
	b.db.commitCount.Add(1)
	b.db.commitTotalDuration.Add(int64(stats.TotalDuration))
	b.db.commitSemaphoreWait.Add(int64(stats.SemaphoreWaitDuration))
	b.db.commitMemTableWriteStall.Add(int64(stats.MemTableWriteStallDuration))
	b.db.commitL0ReadAmpWriteStall.Add(int64(stats.L0ReadAmpWriteStallDuration))
	b.db.commitWALRotation.Add(int64(stats.WALRotationDuration))
	b.db.commitWait.Add(int64(stats.CommitWaitDuration))
	// TODO add metric for stats.WALQueueWaitDuration when it will be used by pebble (currently it is always 0)
	return nil
}

// Reset resets the batch for reuse.
func (b *batch) Reset() {
	b.b.Reset()
	b.size = 0
}

// Replay replays the batch contents.
func (b *batch) Replay(w ethdb.KeyValueWriter) error {
	reader := b.b.Reader()
	for {
		kind, k, v, ok, err := reader.Next()
		if !ok || err != nil {
			break
		}
		// The (k,v) slices might be overwritten if the batch is reset/reused,
		// and the receiver should copy them if they are to be retained long-term.
		if kind == pebble.InternalKeyKindSet {
			w.Put(k, v)
		} else if kind == pebble.InternalKeyKindDelete {
			w.Delete(k)
		} else {
			return fmt.Errorf("unhandled operation, keytype: %v", kind)
		}
	}
	return nil
}

// pebbleIterator is a wrapper of underlying iterator in storage engine.
// The purpose of this structure is to implement the missing APIs.
//
// The pebble iterator is not thread-safe.
type pebbleIterator struct {
	iter     *pebble.Iterator
	moved    bool
	released bool
}

// NewIterator creates a binary-alphabetical iterator over a subset
// of database content with a particular key prefix, starting at a particular
// initial key (or after, if it does not exist).
func (d *Database) NewIterator(prefix []byte, start []byte) ethdb.Iterator {
	iter, _ := d.db.NewIter(&pebble.IterOptions{
		LowerBound: append(prefix, start...),
		UpperBound: upperBound(prefix),
	})
	iter.First()
	return &pebbleIterator{iter: iter, moved: true, released: false}
}

// Next moves the iterator to the next key/value pair. It returns whether the
// iterator is exhausted.
func (iter *pebbleIterator) Next() bool {
	if iter.moved {
		iter.moved = false
		return iter.iter.Valid()
	}
	return iter.iter.Next()
}

// Error returns any accumulated error. Exhausting all the key/value pairs
// is not considered to be an error.
func (iter *pebbleIterator) Error() error {
	return iter.iter.Error()
}

// Key returns the key of the current key/value pair, or nil if done. The caller
// should not modify the contents of the returned slice, and its contents may
// change on the next call to Next.
func (iter *pebbleIterator) Key() []byte {
	return iter.iter.Key()
}

// Value returns the value of the current key/value pair, or nil if done. The
// caller should not modify the contents of the returned slice, and its contents
// may change on the next call to Next.
func (iter *pebbleIterator) Value() []byte {
	return iter.iter.Value()
}

// Release releases associated resources. Release should always succeed and can
// be called multiple times without causing error.
func (iter *pebbleIterator) Release() {
	if !iter.released {
		iter.iter.Close()
		iter.released = true
	}
}<|MERGE_RESOLUTION|>--- conflicted
+++ resolved
@@ -174,7 +174,7 @@
 		extraOptions.MemTableStopWritesThreshold = 2
 	}
 	if extraOptions.MaxConcurrentCompactions == nil {
-		extraOptions.MaxConcurrentCompactions = func() int { return runtime.NumCPU() }
+		extraOptions.MaxConcurrentCompactions = runtime.NumCPU
 	}
 	var levels []pebble.LevelOptions
 	if len(extraOptions.Levels) == 0 {
@@ -260,11 +260,7 @@
 
 		// The default compaction concurrency(1 thread),
 		// Here use all available CPUs for faster compaction.
-<<<<<<< HEAD
 		MaxConcurrentCompactions: extraOptions.MaxConcurrentCompactions,
-=======
-		MaxConcurrentCompactions: runtime.NumCPU,
->>>>>>> e015c111
 
 		// Per-level extraOptions. Options for at least one level must be specified. The
 		// extraOptions for the last level are used for all subsequent levels.
