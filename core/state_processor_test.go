// Copyright 2020 The go-ethereum Authors
// This file is part of the go-ethereum library.
//
// The go-ethereum library is free software: you can redistribute it and/or modify
// it under the terms of the GNU Lesser General Public License as published by
// the Free Software Foundation, either version 3 of the License, or
// (at your option) any later version.
//
// The go-ethereum library is distributed in the hope that it will be useful,
// but WITHOUT ANY WARRANTY; without even the implied warranty of
// MERCHANTABILITY or FITNESS FOR A PARTICULAR PURPOSE. See the
// GNU Lesser General Public License for more details.
//
// You should have received a copy of the GNU Lesser General Public License
// along with the go-ethereum library. If not, see <http://www.gnu.org/licenses/>.

package core

import (
	"crypto/ecdsa"
	"math"
	"math/big"
	"testing"

	"github.com/ethereum/go-ethereum/common"
	"github.com/ethereum/go-ethereum/consensus"
	"github.com/ethereum/go-ethereum/consensus/beacon"
	"github.com/ethereum/go-ethereum/consensus/ethash"
	"github.com/ethereum/go-ethereum/consensus/misc/eip1559"
	"github.com/ethereum/go-ethereum/consensus/misc/eip4844"
	"github.com/ethereum/go-ethereum/core/rawdb"
	"github.com/ethereum/go-ethereum/core/types"
	"github.com/ethereum/go-ethereum/core/vm"
	"github.com/ethereum/go-ethereum/crypto"
	"github.com/ethereum/go-ethereum/params"
	"github.com/ethereum/go-ethereum/trie"
	"github.com/holiman/uint256"
	"golang.org/x/crypto/sha3"
)

func u64(val uint64) *uint64 { return &val }

// TestStateProcessorErrors tests the output from the 'core' errors
// as defined in core/error.go. These errors are generated when the
// blockchain imports bad blocks, meaning blocks which have valid headers but
// contain invalid transactions
func TestStateProcessorErrors(t *testing.T) {
	var (
		config  = params.MergedTestChainConfig
		signer  = types.LatestSigner(config)
		key1, _ = crypto.HexToECDSA("b71c71a67e1177ad4e901695e1b4b9ee17ae16c6668d313eac2f96dbcda3f291")
		key2, _ = crypto.HexToECDSA("0202020202020202020202020202020202020202020202020202002020202020")
	)
	var makeTx = func(key *ecdsa.PrivateKey, nonce uint64, to common.Address, amount *big.Int, gasLimit uint64, gasPrice *big.Int, data []byte) *types.Transaction {
		tx, _ := types.SignTx(types.NewTransaction(nonce, to, amount, gasLimit, gasPrice, data), signer, key)
		return tx
	}
	var mkDynamicTx = func(nonce uint64, to common.Address, gasLimit uint64, gasTipCap, gasFeeCap *big.Int) *types.Transaction {
		tx, _ := types.SignTx(types.NewTx(&types.DynamicFeeTx{
			Nonce:     nonce,
			GasTipCap: gasTipCap,
			GasFeeCap: gasFeeCap,
			Gas:       gasLimit,
			To:        &to,
			Value:     big.NewInt(0),
		}), signer, key1)
		return tx
	}
	var mkDynamicCreationTx = func(nonce uint64, gasLimit uint64, gasTipCap, gasFeeCap *big.Int, data []byte) *types.Transaction {
		tx, _ := types.SignTx(types.NewTx(&types.DynamicFeeTx{
			Nonce:     nonce,
			GasTipCap: gasTipCap,
			GasFeeCap: gasFeeCap,
			Gas:       gasLimit,
			Value:     big.NewInt(0),
			Data:      data,
		}), signer, key1)
		return tx
	}
	var mkBlobTx = func(nonce uint64, to common.Address, gasLimit uint64, gasTipCap, gasFeeCap, blobGasFeeCap *big.Int, hashes []common.Hash) *types.Transaction {
		tx, err := types.SignTx(types.NewTx(&types.BlobTx{
			Nonce:      nonce,
			GasTipCap:  uint256.MustFromBig(gasTipCap),
			GasFeeCap:  uint256.MustFromBig(gasFeeCap),
			Gas:        gasLimit,
			To:         to,
			BlobHashes: hashes,
			BlobFeeCap: uint256.MustFromBig(blobGasFeeCap),
			Value:      new(uint256.Int),
		}), signer, key1)
		if err != nil {
			t.Fatal(err)
		}
		return tx
	}
	var mkSetCodeTx = func(nonce uint64, to common.Address, gasLimit uint64, gasTipCap, gasFeeCap *big.Int, authlist []types.SetCodeAuthorization) *types.Transaction {
		tx, err := types.SignTx(types.NewTx(&types.SetCodeTx{
			Nonce:     nonce,
			GasTipCap: uint256.MustFromBig(gasTipCap),
			GasFeeCap: uint256.MustFromBig(gasFeeCap),
			Gas:       gasLimit,
			To:        to,
			Value:     new(uint256.Int),
			AuthList:  authlist,
		}), signer, key1)
		if err != nil {
			t.Fatal(err)
		}
		return tx
	}

	{ // Tests against a 'recent' chain definition
		var (
			db    = rawdb.NewMemoryDatabase()
			gspec = &Genesis{
				Config: config,
				Alloc: types.GenesisAlloc{
					common.HexToAddress("0x71562b71999873DB5b286dF957af199Ec94617F7"): types.Account{
						Balance: big.NewInt(1000000000000000000), // 1 ether
						Nonce:   0,
					},
					common.HexToAddress("0xfd0810DD14796680f72adf1a371963d0745BCc64"): types.Account{
						Balance: big.NewInt(1000000000000000000), // 1 ether
						Nonce:   math.MaxUint64,
					},
				},
			}
			blockchain, _  = NewBlockChain(db, nil, nil, gspec, nil, beacon.New(ethash.NewFaker()), vm.Config{}, nil)
			tooBigInitCode = [params.DefaultMaxInitCodeSize + 1]byte{}
		)

		defer blockchain.Stop()
		bigNumber := new(big.Int).SetBytes(common.MaxHash.Bytes())
		tooBigNumber := new(big.Int).Set(bigNumber)
		tooBigNumber.Add(tooBigNumber, common.Big1)
		for i, tt := range []struct {
			txs  []*types.Transaction
			want string
		}{
			{ // ErrNonceTooLow
				txs: []*types.Transaction{
					makeTx(key1, 0, common.Address{}, big.NewInt(0), params.TxGas, big.NewInt(875000000), nil),
					makeTx(key1, 0, common.Address{}, big.NewInt(0), params.TxGas, big.NewInt(875000000), nil),
				},
				want: "could not apply tx 1 [0x0026256b3939ed97e2c4a6f3fce8ecf83bdcfa6d507c47838c308a1fb0436f62]: nonce too low: address 0x71562b71999873DB5b286dF957af199Ec94617F7, tx: 0 state: 1",
			},
			{ // ErrNonceTooHigh
				txs: []*types.Transaction{
					makeTx(key1, 100, common.Address{}, big.NewInt(0), params.TxGas, big.NewInt(875000000), nil),
				},
				want: "could not apply tx 0 [0xdebad714ca7f363bd0d8121c4518ad48fa469ca81b0a081be3d10c17460f751b]: nonce too high: address 0x71562b71999873DB5b286dF957af199Ec94617F7, tx: 100 state: 0",
			},
			{ // ErrNonceMax
				txs: []*types.Transaction{
					makeTx(key2, math.MaxUint64, common.Address{}, big.NewInt(0), params.TxGas, big.NewInt(875000000), nil),
				},
				want: "could not apply tx 0 [0x84ea18d60eb2bb3b040e3add0eb72f757727122cc257dd858c67cb6591a85986]: nonce has max value: address 0xfd0810DD14796680f72adf1a371963d0745BCc64, nonce: 18446744073709551615",
			},
			{ // ErrGasLimitReached
				txs: []*types.Transaction{
					makeTx(key1, 0, common.Address{}, big.NewInt(0), 21000000, big.NewInt(875000000), nil),
				},
				want: "could not apply tx 0 [0xbd49d8dadfd47fb846986695f7d4da3f7b2c48c8da82dbc211a26eb124883de9]: gas limit reached",
			},
			{ // ErrInsufficientFundsForTransfer
				txs: []*types.Transaction{
					makeTx(key1, 0, common.Address{}, big.NewInt(1000000000000000000), params.TxGas, big.NewInt(875000000), nil),
				},
				want: "could not apply tx 0 [0x98c796b470f7fcab40aaef5c965a602b0238e1034cce6fb73823042dd0638d74]: insufficient funds for gas * price + value: address 0x71562b71999873DB5b286dF957af199Ec94617F7 have 1000000000000000000 want 1000018375000000000",
			},
			{ // ErrInsufficientFunds
				txs: []*types.Transaction{
					makeTx(key1, 0, common.Address{}, big.NewInt(0), params.TxGas, big.NewInt(900000000000000000), nil),
				},
				want: "could not apply tx 0 [0x4a69690c4b0cd85e64d0d9ea06302455b01e10a83db964d60281739752003440]: insufficient funds for gas * price + value: address 0x71562b71999873DB5b286dF957af199Ec94617F7 have 1000000000000000000 want 18900000000000000000000",
			},
			// ErrGasUintOverflow
			// One missing 'core' error is ErrGasUintOverflow: "gas uint64 overflow",
			// In order to trigger that one, we'd have to allocate a _huge_ chunk of data, such that the
			// multiplication len(data) +gas_per_byte overflows uint64. Not testable at the moment
			{ // ErrIntrinsicGas
				txs: []*types.Transaction{
					makeTx(key1, 0, common.Address{}, big.NewInt(0), params.TxGas-1000, big.NewInt(875000000), nil),
				},
				want: "could not apply tx 0 [0xcf3b049a0b516cb4f9274b3e2a264359e2ba53b2fb64b7bda2c634d5c9d01fca]: intrinsic gas too low: have 20000, want 21000",
			},
			{ // ErrGasLimitReached
				txs: []*types.Transaction{
					makeTx(key1, 0, common.Address{}, big.NewInt(0), params.TxGas*1000, big.NewInt(875000000), nil),
				},
				want: "could not apply tx 0 [0xbd49d8dadfd47fb846986695f7d4da3f7b2c48c8da82dbc211a26eb124883de9]: gas limit reached",
			},
			{ // ErrFeeCapTooLow
				txs: []*types.Transaction{
					mkDynamicTx(0, common.Address{}, params.TxGas, big.NewInt(0), big.NewInt(0)),
				},
				want: "could not apply tx 0 [0xc4ab868fef0c82ae0387b742aee87907f2d0fc528fc6ea0a021459fb0fc4a4a8]: max fee per gas less than block base fee: address 0x71562b71999873DB5b286dF957af199Ec94617F7, maxFeePerGas: 0, baseFee: 875000000",
			},
			{ // ErrTipVeryHigh
				txs: []*types.Transaction{
					mkDynamicTx(0, common.Address{}, params.TxGas, tooBigNumber, big.NewInt(1)),
				},
				want: "could not apply tx 0 [0x15b8391b9981f266b32f3ab7da564bbeb3d6c21628364ea9b32a21139f89f712]: max priority fee per gas higher than 2^256-1: address 0x71562b71999873DB5b286dF957af199Ec94617F7, maxPriorityFeePerGas bit length: 257",
			},
			{ // ErrFeeCapVeryHigh
				txs: []*types.Transaction{
					mkDynamicTx(0, common.Address{}, params.TxGas, big.NewInt(1), tooBigNumber),
				},
				want: "could not apply tx 0 [0x48bc299b83fdb345c57478f239e89814bb3063eb4e4b49f3b6057a69255c16bd]: max fee per gas higher than 2^256-1: address 0x71562b71999873DB5b286dF957af199Ec94617F7, maxFeePerGas bit length: 257",
			},
			{ // ErrTipAboveFeeCap
				txs: []*types.Transaction{
					mkDynamicTx(0, common.Address{}, params.TxGas, big.NewInt(2), big.NewInt(1)),
				},
				want: "could not apply tx 0 [0xf987a31ff0c71895780a7612f965a0c8b056deb54e020bb44fa478092f14c9b4]: max priority fee per gas higher than max fee per gas: address 0x71562b71999873DB5b286dF957af199Ec94617F7, maxPriorityFeePerGas: 2, maxFeePerGas: 1",
			},
			{ // ErrInsufficientFunds
				// Available balance:           1000000000000000000
				// Effective cost:                   18375000021000
				// FeeCap * gas:                1050000000000000000
				// This test is designed to have the effective cost be covered by the balance, but
				// the extended requirement on FeeCap*gas < balance to fail
				txs: []*types.Transaction{
					mkDynamicTx(0, common.Address{}, params.TxGas, big.NewInt(1), big.NewInt(50000000000000)),
				},
				want: "could not apply tx 0 [0x413603cd096a87f41b1660d3ed3e27d62e1da78eac138961c0a1314ed43bd129]: insufficient funds for gas * price + value: address 0x71562b71999873DB5b286dF957af199Ec94617F7 have 1000000000000000000 want 1050000000000000000",
			},
			{ // Another ErrInsufficientFunds, this one to ensure that feecap/tip of max u256 is allowed
				txs: []*types.Transaction{
					mkDynamicTx(0, common.Address{}, params.TxGas, bigNumber, bigNumber),
				},
				want: "could not apply tx 0 [0xd82a0c2519acfeac9a948258c47e784acd20651d9d80f9a1c67b4137651c3a24]: insufficient funds for gas * price + value: address 0x71562b71999873DB5b286dF957af199Ec94617F7 required balance exceeds 256 bits",
			},
			{ // ErrMaxInitCodeSizeExceeded
				txs: []*types.Transaction{
					mkDynamicCreationTx(0, 520000, common.Big0, big.NewInt(params.InitialBaseFee), tooBigInitCode[:]),
				},
				want: "could not apply tx 0 [0x3a30404d42d6ccc843d7c391fd0c87b9b9795a0c174261b46d2ac95ca17b81cd]: max initcode size exceeded: code size 49153 limit 49152",
			},
			{ // ErrIntrinsicGas: Not enough gas to cover init code
				txs: []*types.Transaction{
					mkDynamicCreationTx(0, 54299, common.Big0, big.NewInt(params.InitialBaseFee), make([]byte, 320)),
				},
				want: "could not apply tx 0 [0xfd49536a9b323769d8472fcb3ebb3689b707a349379baee3e2ee3fe7baae06a1]: intrinsic gas too low: have 54299, want 54300",
			},
			{ // ErrBlobFeeCapTooLow
				txs: []*types.Transaction{
					mkBlobTx(0, common.Address{}, params.TxGas, big.NewInt(1), big.NewInt(1), big.NewInt(0), []common.Hash{(common.Hash{1})}),
				},
				want: "could not apply tx 0 [0x6c11015985ce82db691d7b2d017acda296db88b811c3c60dc71449c76256c716]: max fee per gas less than block base fee: address 0x71562b71999873DB5b286dF957af199Ec94617F7, maxFeePerGas: 1, baseFee: 875000000",
			},
			{ // ErrEmptyAuthList
				txs: []*types.Transaction{
					mkSetCodeTx(0, common.Address{}, params.TxGas, big.NewInt(params.InitialBaseFee), big.NewInt(params.InitialBaseFee), nil),
				},
				want: "could not apply tx 0 [0xc18d10f4c809dbdfa1a074c3300de9bc4b7f16a20f0ec667f6f67312b71b956a]: EIP-7702 transaction with empty auth list (sender 0x71562b71999873DB5b286dF957af199Ec94617F7)",
			},
			// ErrSetCodeTxCreate cannot be tested: it is impossible to create a SetCode-tx with nil `to`.
		} {
			block := GenerateBadBlock(gspec.ToBlock(), beacon.New(ethash.NewFaker()), tt.txs, gspec.Config, false)
			_, err := blockchain.InsertChain(types.Blocks{block})
			if err == nil {
				t.Fatal("block imported without errors")
			}
			if have, want := err.Error(), tt.want; have != want {
				t.Errorf("test %d:\nhave \"%v\"\nwant \"%v\"\n", i, have, want)
			}
		}
	}

	// ErrTxTypeNotSupported, For this, we need an older chain
	{
		var (
			db    = rawdb.NewMemoryDatabase()
			gspec = &Genesis{
				Config: &params.ChainConfig{
					ChainID:             big.NewInt(1),
					HomesteadBlock:      big.NewInt(0),
					EIP150Block:         big.NewInt(0),
					EIP155Block:         big.NewInt(0),
					EIP158Block:         big.NewInt(0),
					ByzantiumBlock:      big.NewInt(0),
					ConstantinopleBlock: big.NewInt(0),
					PetersburgBlock:     big.NewInt(0),
					IstanbulBlock:       big.NewInt(0),
					MuirGlacierBlock:    big.NewInt(0),
				},
				Alloc: types.GenesisAlloc{
					common.HexToAddress("0x71562b71999873DB5b286dF957af199Ec94617F7"): types.Account{
						Balance: big.NewInt(1000000000000000000), // 1 ether
						Nonce:   0,
					},
				},
			}
			blockchain, _ = NewBlockChain(db, nil, nil, gspec, nil, ethash.NewFaker(), vm.Config{}, nil)
		)
		defer blockchain.Stop()
		for i, tt := range []struct {
			txs  []*types.Transaction
			want string
		}{
			{ // ErrTxTypeNotSupported
				txs: []*types.Transaction{
					mkDynamicTx(0, common.Address{}, params.TxGas-1000, big.NewInt(0), big.NewInt(0)),
				},
				want: "could not apply tx 0 [0x88626ac0d53cb65308f2416103c62bb1f18b805573d4f96a3640bbbfff13c14f]: transaction type not supported",
			},
		} {
			block := GenerateBadBlock(gspec.ToBlock(), ethash.NewFaker(), tt.txs, gspec.Config, true)
			_, err := blockchain.InsertChain(types.Blocks{block})
			if err == nil {
				t.Fatal("block imported without errors")
			}
			if have, want := err.Error(), tt.want; have != want {
				t.Errorf("test %d:\nhave \"%v\"\nwant \"%v\"\n", i, have, want)
			}
		}
	}

	// ErrSenderNoEOA, for this we need the sender to have contract code
	{
		var (
			db    = rawdb.NewMemoryDatabase()
			gspec = &Genesis{
				Config: config,
				Alloc: types.GenesisAlloc{
					common.HexToAddress("0x71562b71999873DB5b286dF957af199Ec94617F7"): types.Account{
						Balance: big.NewInt(1000000000000000000), // 1 ether
						Nonce:   0,
						Code:    common.FromHex("0xB0B0FACE"),
					},
				},
			}
			blockchain, _ = NewBlockChain(db, nil, nil, gspec, nil, beacon.New(ethash.NewFaker()), vm.Config{}, nil)
		)
		defer blockchain.Stop()
		for i, tt := range []struct {
			txs  []*types.Transaction
			want string
		}{
			{ // ErrSenderNoEOA
				txs: []*types.Transaction{
					mkDynamicTx(0, common.Address{}, params.TxGas-1000, big.NewInt(0), big.NewInt(0)),
				},
				want: "could not apply tx 0 [0x88626ac0d53cb65308f2416103c62bb1f18b805573d4f96a3640bbbfff13c14f]: sender not an eoa: address 0x71562b71999873DB5b286dF957af199Ec94617F7, len(code): 4",
			},
		} {
			block := GenerateBadBlock(gspec.ToBlock(), beacon.New(ethash.NewFaker()), tt.txs, gspec.Config, false)
			_, err := blockchain.InsertChain(types.Blocks{block})
			if err == nil {
				t.Fatal("block imported without errors")
			}
			if have, want := err.Error(), tt.want; have != want {
				t.Errorf("test %d:\nhave \"%v\"\nwant \"%v\"\n", i, have, want)
			}
		}
	}
}

// GenerateBadBlock constructs a "block" which contains the transactions. The transactions are not expected to be
// valid, and no proper post-state can be made. But from the perspective of the blockchain, the block is sufficiently
// valid to be considered for import:
// - valid pow (fake), ancestry, difficulty, gaslimit etc
func GenerateBadBlock(parent *types.Block, engine consensus.Engine, txs types.Transactions, config *params.ChainConfig, isPOW bool) *types.Block {
	difficulty := big.NewInt(0)
	if isPOW {
		fakeChainReader := newChainMaker(nil, config, engine)
		difficulty = engine.CalcDifficulty(fakeChainReader, parent.Time()+10, &types.Header{
			Number:     parent.Number(),
			Time:       parent.Time(),
			Difficulty: parent.Difficulty(),
			UncleHash:  parent.UncleHash(),
		})
	}

	header := &types.Header{
		ParentHash: parent.Hash(),
		Coinbase:   parent.Coinbase(),
		Difficulty: difficulty,
		GasLimit:   parent.GasLimit(),
		Number:     new(big.Int).Add(parent.Number(), common.Big1),
		Time:       parent.Time() + 10,
		UncleHash:  types.EmptyUncleHash,
	}
	if config.IsLondon(header.Number) {
		header.BaseFee = eip1559.CalcBaseFee(config, parent.Header())
	}
	arbosVersion := types.DeserializeHeaderExtraInformation(header).ArbOSFormatVersion
	if config.IsShanghai(header.Number, header.Time, arbosVersion) {
		header.WithdrawalsHash = &types.EmptyWithdrawalsHash
	}
	var receipts []*types.Receipt
	// The post-state result doesn't need to be correct (this is a bad block), but we do need something there
	// Preferably something unique. So let's use a combo of blocknum + txhash
	hasher := sha3.NewLegacyKeccak256()
	hasher.Write(header.Number.Bytes())
	var cumulativeGas uint64
	var nBlobs int
	for _, tx := range txs {
		txh := tx.Hash()
		hasher.Write(txh[:])
		receipt := types.NewReceipt(nil, false, cumulativeGas+tx.Gas())
		receipt.TxHash = tx.Hash()
		receipt.GasUsed = tx.Gas()
		receipts = append(receipts, receipt)
		cumulativeGas += tx.Gas()
		nBlobs += len(tx.BlobHashes())
	}
	header.Root = common.BytesToHash(hasher.Sum(nil))
<<<<<<< HEAD
	if config.IsCancun(header.Number, header.Time, arbosVersion) {
		var pExcess, pUsed = uint64(0), uint64(0)
		if parent.ExcessBlobGas() != nil {
			pExcess = *parent.ExcessBlobGas()
			pUsed = *parent.BlobGasUsed()
		}
		excess := eip4844.CalcExcessBlobGas(pExcess, pUsed)
=======
	if config.IsCancun(header.Number, header.Time) {
		excess := eip4844.CalcExcessBlobGas(config, parent.Header())
>>>>>>> e6f3ce7b
		used := uint64(nBlobs * params.BlobTxBlobGasPerBlob)
		header.ExcessBlobGas = &excess
		header.BlobGasUsed = &used

		beaconRoot := common.HexToHash("0xbeac00")
		header.ParentBeaconRoot = &beaconRoot
	}
	// Assemble and return the final block for sealing
	body := &types.Body{Transactions: txs}
	if config.IsShanghai(header.Number, header.Time, types.DeserializeHeaderExtraInformation(header).ArbOSFormatVersion) {
		body.Withdrawals = []*types.Withdrawal{}
	}
	return types.NewBlock(header, body, receipts, trie.NewStackTrie(nil))
}<|MERGE_RESOLUTION|>--- conflicted
+++ resolved
@@ -407,18 +407,8 @@
 		nBlobs += len(tx.BlobHashes())
 	}
 	header.Root = common.BytesToHash(hasher.Sum(nil))
-<<<<<<< HEAD
 	if config.IsCancun(header.Number, header.Time, arbosVersion) {
-		var pExcess, pUsed = uint64(0), uint64(0)
-		if parent.ExcessBlobGas() != nil {
-			pExcess = *parent.ExcessBlobGas()
-			pUsed = *parent.BlobGasUsed()
-		}
-		excess := eip4844.CalcExcessBlobGas(pExcess, pUsed)
-=======
-	if config.IsCancun(header.Number, header.Time) {
 		excess := eip4844.CalcExcessBlobGas(config, parent.Header())
->>>>>>> e6f3ce7b
 		used := uint64(nBlobs * params.BlobTxBlobGasPerBlob)
 		header.ExcessBlobGas = &excess
 		header.BlobGasUsed = &used
