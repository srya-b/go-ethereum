// Copyright 2014 The go-ethereum Authors
// This file is part of the go-ethereum library.
//
// The go-ethereum library is free software: you can redistribute it and/or modify
// it under the terms of the GNU Lesser General Public License as published by
// the Free Software Foundation, either version 3 of the License, or
// (at your option) any later version.
//
// The go-ethereum library is distributed in the hope that it will be useful,
// but WITHOUT ANY WARRANTY; without even the implied warranty of
// MERCHANTABILITY or FITNESS FOR A PARTICULAR PURPOSE. See the
// GNU Lesser General Public License for more details.
//
// You should have received a copy of the GNU Lesser General Public License
// along with the go-ethereum library. If not, see <http://www.gnu.org/licenses/>.

package core

import (
	"bytes"
	"encoding/json"
	"errors"
	"fmt"
	"math/big"
	"strings"

	"github.com/ethereum/go-ethereum/common"
	"github.com/ethereum/go-ethereum/common/hexutil"
	"github.com/ethereum/go-ethereum/common/math"
	"github.com/ethereum/go-ethereum/core/rawdb"
	"github.com/ethereum/go-ethereum/core/state"
	"github.com/ethereum/go-ethereum/core/tracing"
	"github.com/ethereum/go-ethereum/core/types"
	"github.com/ethereum/go-ethereum/crypto"
	"github.com/ethereum/go-ethereum/ethdb"
	"github.com/ethereum/go-ethereum/log"
	"github.com/ethereum/go-ethereum/params"
	"github.com/ethereum/go-ethereum/rlp"
	"github.com/ethereum/go-ethereum/trie"
	"github.com/ethereum/go-ethereum/triedb"
	"github.com/ethereum/go-ethereum/triedb/pathdb"
	"github.com/holiman/uint256"
)

//go:generate go run github.com/fjl/gencodec -type Genesis -field-override genesisSpecMarshaling -out gen_genesis.go

var errGenesisNoConfig = errors.New("genesis has no chain configuration")

// Deprecated: use types.Account instead.
type GenesisAccount = types.Account

// Deprecated: use types.GenesisAlloc instead.
type GenesisAlloc = types.GenesisAlloc

// Genesis specifies the header fields, state of a genesis block. It also defines hard
// fork switch-over blocks through the chain configuration.
type Genesis struct {
	Config     *params.ChainConfig `json:"config"`
	Nonce      uint64              `json:"nonce"`
	Timestamp  uint64              `json:"timestamp"`
	ExtraData  []byte              `json:"extraData"`
	GasLimit   uint64              `json:"gasLimit"   gencodec:"required"`
	Difficulty *big.Int            `json:"difficulty" gencodec:"required"`
	Mixhash    common.Hash         `json:"mixHash"`
	Coinbase   common.Address      `json:"coinbase"`
	Alloc      types.GenesisAlloc  `json:"alloc"      gencodec:"required"`

	// These fields are used for consensus tests. Please don't use them
	// in actual genesis blocks.
	Number        uint64      `json:"number"`
	GasUsed       uint64      `json:"gasUsed"`
	ParentHash    common.Hash `json:"parentHash"`
	BaseFee       *big.Int    `json:"baseFeePerGas"` // EIP-1559
	ExcessBlobGas *uint64     `json:"excessBlobGas"` // EIP-4844
	BlobGasUsed   *uint64     `json:"blobGasUsed"`   // EIP-4844
}

func ReadGenesis(db ethdb.Database) (*Genesis, error) {
	var genesis Genesis
	stored := rawdb.ReadCanonicalHash(db, 0)
	if (stored == common.Hash{}) {
		return nil, fmt.Errorf("invalid genesis hash in database: %x", stored)
	}
	blob := rawdb.ReadGenesisStateSpec(db, stored)
	if blob == nil {
		return nil, errors.New("genesis state missing from db")
	}
	if len(blob) != 0 {
		if err := genesis.Alloc.UnmarshalJSON(blob); err != nil {
			return nil, fmt.Errorf("could not unmarshal genesis state json: %s", err)
		}
	}
	genesis.Config = rawdb.ReadChainConfig(db, stored)
	if genesis.Config == nil {
		return nil, errors.New("genesis config missing from db")
	}
	genesisBlock := rawdb.ReadBlock(db, stored, 0)
	if genesisBlock == nil {
		return nil, errors.New("genesis block missing from db")
	}
	genesisHeader := genesisBlock.Header()
	genesis.Nonce = genesisHeader.Nonce.Uint64()
	genesis.Timestamp = genesisHeader.Time
	genesis.ExtraData = genesisHeader.Extra
	genesis.GasLimit = genesisHeader.GasLimit
	genesis.Difficulty = genesisHeader.Difficulty
	genesis.Mixhash = genesisHeader.MixDigest
	genesis.Coinbase = genesisHeader.Coinbase
	genesis.BaseFee = genesisHeader.BaseFee
	genesis.ExcessBlobGas = genesisHeader.ExcessBlobGas
	genesis.BlobGasUsed = genesisHeader.BlobGasUsed

	return &genesis, nil
}

// hashAlloc computes the state root according to the genesis specification.
func hashAlloc(ga *types.GenesisAlloc, isVerkle bool) (common.Hash, error) {
	// If a genesis-time verkle trie is requested, create a trie config
	// with the verkle trie enabled so that the tree can be initialized
	// as such.
	var config *triedb.Config
	if isVerkle {
		config = &triedb.Config{
			PathDB:   pathdb.Defaults,
			IsVerkle: true,
		}
	}
	// Create an ephemeral in-memory database for computing hash,
	// all the derived states will be discarded to not pollute disk.
	db := rawdb.NewMemoryDatabase()
	statedb, err := state.New(types.EmptyRootHash, state.NewDatabase(triedb.NewDatabase(db, config), nil))
	if err != nil {
		return common.Hash{}, err
	}
	for addr, account := range *ga {
		if account.Balance != nil {
			statedb.AddBalance(addr, uint256.MustFromBig(account.Balance), tracing.BalanceIncreaseGenesisBalance)
		}
		statedb.SetCode(addr, account.Code)
		statedb.SetNonce(addr, account.Nonce)
		for key, value := range account.Storage {
			statedb.SetState(addr, key, value)
		}
	}
	return statedb.Commit(0, false)
}

// flushAlloc is very similar with hash, but the main difference is all the
// generated states will be persisted into the given database.
func flushAlloc(ga *types.GenesisAlloc, triedb *triedb.Database) (common.Hash, error) {
	statedb, err := state.New(types.EmptyRootHash, state.NewDatabase(triedb, nil))
	if err != nil {
		return common.Hash{}, err
	}
	for addr, account := range *ga {
		if account.Balance != nil {
			// This is not actually logged via tracer because OnGenesisBlock
			// already captures the allocations.
			statedb.AddBalance(addr, uint256.MustFromBig(account.Balance), tracing.BalanceIncreaseGenesisBalance)
		}
		statedb.SetCode(addr, account.Code)
		statedb.SetNonce(addr, account.Nonce)
		for key, value := range account.Storage {
			statedb.SetState(addr, key, value)
		}
	}
	root, err := statedb.Commit(0, false)
	if err != nil {
		return common.Hash{}, err
	}
	// Commit newly generated states into disk if it's not empty.
	if root != types.EmptyRootHash {
		if err := triedb.Commit(root, true); err != nil {
			return common.Hash{}, err
		}
	}
	return root, nil
}

func getGenesisState(db ethdb.Database, blockhash common.Hash) (alloc types.GenesisAlloc, err error) {
	blob := rawdb.ReadGenesisStateSpec(db, blockhash)
	if len(blob) != 0 {
		if err := alloc.UnmarshalJSON(blob); err != nil {
			return nil, err
		}

		return alloc, nil
	}

	// Genesis allocation is missing and there are several possibilities:
	// the node is legacy which doesn't persist the genesis allocation or
	// the persisted allocation is just lost.
	// - supported networks(mainnet, testnets), recover with defined allocations
	// - private network, can't recover
	var genesis *Genesis
	switch blockhash {
	case params.MainnetGenesisHash:
		genesis = DefaultGenesisBlock()
	case params.SepoliaGenesisHash:
		genesis = DefaultSepoliaGenesisBlock()
	case params.HoleskyGenesisHash:
		genesis = DefaultHoleskyGenesisBlock()
	}
	if genesis != nil {
		return genesis.Alloc, nil
	}

	return nil, nil
}

// field type overrides for gencodec
type genesisSpecMarshaling struct {
	Nonce         math.HexOrDecimal64
	Timestamp     math.HexOrDecimal64
	ExtraData     hexutil.Bytes
	GasLimit      math.HexOrDecimal64
	GasUsed       math.HexOrDecimal64
	Number        math.HexOrDecimal64
	Difficulty    *math.HexOrDecimal256
	Alloc         map[common.UnprefixedAddress]types.Account
	BaseFee       *math.HexOrDecimal256
	ExcessBlobGas *math.HexOrDecimal64
	BlobGasUsed   *math.HexOrDecimal64
}

// GenesisMismatchError is raised when trying to overwrite an existing
// genesis block with an incompatible one.
type GenesisMismatchError struct {
	Stored, New common.Hash
}

func (e *GenesisMismatchError) Error() string {
	return fmt.Sprintf("database contains incompatible genesis (have %x, new %x)", e.Stored, e.New)
}

// ChainOverrides contains the changes to chain config.
type ChainOverrides struct {
	OverrideCancun *uint64
	OverrideVerkle *uint64
}

// SetupGenesisBlock writes or updates the genesis block in db.
// The block that will be used is:
//
//	                     genesis == nil       genesis != nil
//	                  +------------------------------------------
//	db has no genesis |  main-net default  |  genesis
//	db has genesis    |  from DB           |  genesis (if compatible)
//
// The stored chain configuration will be updated if it is compatible (i.e. does not
// specify a fork block below the local head block). In case of a conflict, the
// error is a *params.ConfigCompatError and the new, unwritten config is returned.
//
// The returned chain configuration is never nil.
func SetupGenesisBlock(db ethdb.Database, triedb *triedb.Database, genesis *Genesis) (*params.ChainConfig, common.Hash, error) {
	return SetupGenesisBlockWithOverride(db, triedb, genesis, nil)
}

func SetupGenesisBlockWithOverride(db ethdb.Database, triedb *triedb.Database, genesis *Genesis, overrides *ChainOverrides) (*params.ChainConfig, common.Hash, error) {
	if genesis != nil && genesis.Config == nil {
		return params.AllEthashProtocolChanges, common.Hash{}, errGenesisNoConfig
	}
	applyOverrides := func(config *params.ChainConfig) {
		if config != nil {
			if overrides != nil && overrides.OverrideCancun != nil {
				config.CancunTime = overrides.OverrideCancun
			}
			if overrides != nil && overrides.OverrideVerkle != nil {
				config.VerkleTime = overrides.OverrideVerkle
			}
		}
	}
	// Just commit the new block if there is no stored genesis block.
	stored := rawdb.ReadCanonicalHash(db, 0)
	if (stored == common.Hash{}) {
		if genesis == nil {
			log.Info("Writing default main-net genesis block")
			genesis = DefaultGenesisBlock()
		} else {
			log.Info("Writing custom genesis block")
		}

		applyOverrides(genesis.Config)
		block, err := genesis.Commit(db, triedb)
		if err != nil {
			return genesis.Config, common.Hash{}, err
		}
		return genesis.Config, block.Hash(), nil
	}
	// The genesis block is present(perhaps in ancient database) while the
	// state database is not initialized yet. It can happen that the node
	// is initialized with an external ancient store. Commit genesis state
	// in this case.
	header := rawdb.ReadHeader(db, stored, 0)
	if header.Root != types.EmptyRootHash && !triedb.Initialized(header.Root) {
		if genesis == nil {
			genesis = DefaultGenesisBlock()
		}
		applyOverrides(genesis.Config)
		// Ensure the stored genesis matches with the given one.
		hash := genesis.ToBlock().Hash()
		if hash != stored {
			return genesis.Config, hash, &GenesisMismatchError{stored, hash}
		}
		block, err := genesis.Commit(db, triedb)
		if err != nil {
			return genesis.Config, hash, err
		}
		return genesis.Config, block.Hash(), nil
	}
	// Check whether the genesis block is already written.
	if genesis != nil {
		applyOverrides(genesis.Config)
		hash := genesis.ToBlock().Hash()
		if hash != stored {
			return genesis.Config, hash, &GenesisMismatchError{stored, hash}
		}
	}
	// Get the existing chain configuration.
	newcfg := genesis.configOrDefault(stored)
	applyOverrides(newcfg)
	if err := newcfg.CheckConfigForkOrder(); err != nil {
		return newcfg, common.Hash{}, err
	}
	storedcfg := rawdb.ReadChainConfig(db, stored)
	if storedcfg == nil {
		log.Warn("Found genesis block without chain config")
		rawdb.WriteChainConfig(db, stored, newcfg)
		return newcfg, stored, nil
	}
	storedData, _ := json.Marshal(storedcfg)
	// Special case: if a private network is being used (no genesis and also no
	// mainnet hash in the database), we must not apply the `configOrDefault`
	// chain config as that would be AllProtocolChanges (applying any new fork
	// on top of an existing private network genesis block). In that case, only
	// apply the overrides.
	if genesis == nil && stored != params.MainnetGenesisHash {
		newcfg = storedcfg
		applyOverrides(newcfg)
	}
	// Check config compatibility and write the config. Compatibility errors
	// are returned to the caller unless we're already at block zero.
	head := rawdb.ReadHeadHeader(db)
	if head == nil {
		return newcfg, stored, errors.New("missing head header")
	}
	compatErr := storedcfg.CheckCompatible(newcfg, head.Number.Uint64(), head.Time)
	if compatErr != nil && ((head.Number.Uint64() != 0 && compatErr.RewindToBlock != 0) || (head.Time != 0 && compatErr.RewindToTime != 0)) {
		return newcfg, stored, compatErr
	}
	// Don't overwrite if the old is identical to the new
	if newData, _ := json.Marshal(newcfg); !bytes.Equal(storedData, newData) {
		rawdb.WriteChainConfig(db, stored, newcfg)
	}
	return newcfg, stored, nil
}

// LoadChainConfig loads the stored chain config if it is already present in
// database, otherwise, return the config in the provided genesis specification.
func LoadChainConfig(db ethdb.Database, genesis *Genesis) (*params.ChainConfig, error) {
	// Load the stored chain config from the database. It can be nil
	// in case the database is empty. Notably, we only care about the
	// chain config corresponds to the canonical chain.
	stored := rawdb.ReadCanonicalHash(db, 0)
	if stored != (common.Hash{}) {
		storedcfg := rawdb.ReadChainConfig(db, stored)
		if storedcfg != nil {
			return storedcfg, nil
		}
	}
	// Load the config from the provided genesis specification
	if genesis != nil {
		// Reject invalid genesis spec without valid chain config
		if genesis.Config == nil {
			return nil, errGenesisNoConfig
		}
		// If the canonical genesis header is present, but the chain
		// config is missing(initialize the empty leveldb with an
		// external ancient chain segment), ensure the provided genesis
		// is matched.
		if stored != (common.Hash{}) && genesis.ToBlock().Hash() != stored {
			return nil, &GenesisMismatchError{stored, genesis.ToBlock().Hash()}
		}
		return genesis.Config, nil
	}
	// There is no stored chain config and no new config provided,
	// In this case the default chain config(mainnet) will be used
	return params.MainnetChainConfig, nil
}

func (g *Genesis) configOrDefault(ghash common.Hash) *params.ChainConfig {
	switch {
	case g != nil:
		return g.Config
	case ghash == params.MainnetGenesisHash:
		return params.MainnetChainConfig
	case ghash == params.HoleskyGenesisHash:
		return params.HoleskyChainConfig
	case ghash == params.SepoliaGenesisHash:
		return params.SepoliaChainConfig
	default:
		return params.AllEthashProtocolChanges
	}
}

// IsVerkle indicates whether the state is already stored in a verkle
// tree at genesis time.
func (g *Genesis) IsVerkle() bool {
	return g.Config.IsVerkle(new(big.Int).SetUint64(g.Number), g.Timestamp)
}

// ToBlock returns the genesis block according to genesis specification.
func (g *Genesis) ToBlock() *types.Block {
	root, err := hashAlloc(&g.Alloc, g.IsVerkle())
	if err != nil {
		panic(err)
	}
	return g.toBlockWithRoot(root)
}

// toBlockWithRoot constructs the genesis block with the given genesis state root.
func (g *Genesis) toBlockWithRoot(root common.Hash) *types.Block {
	head := &types.Header{
		Number:     new(big.Int).SetUint64(g.Number),
		Nonce:      types.EncodeNonce(g.Nonce),
		Time:       g.Timestamp,
		ParentHash: g.ParentHash,
		Extra:      g.ExtraData,
		GasLimit:   g.GasLimit,
		GasUsed:    g.GasUsed,
		BaseFee:    g.BaseFee,
		Difficulty: g.Difficulty,
		MixDigest:  g.Mixhash,
		Coinbase:   g.Coinbase,
		Root:       root,
	}
	if g.GasLimit == 0 {
		head.GasLimit = params.GenesisGasLimit
	}
	if g.Difficulty == nil && g.Mixhash == (common.Hash{}) {
		head.Difficulty = params.GenesisDifficulty
	}
	if g.Config != nil && g.Config.IsLondon(common.Big0) {
		if g.BaseFee != nil {
			head.BaseFee = g.BaseFee
		} else {
			head.BaseFee = new(big.Int).SetUint64(params.InitialBaseFee)
		}
	}
	var (
		withdrawals []*types.Withdrawal
		requests    types.Requests
	)
	if conf := g.Config; conf != nil {
		num := big.NewInt(int64(g.Number))
		arbosVersion := types.DeserializeHeaderExtraInformation(head).ArbOSFormatVersion
		if conf.IsShanghai(num, g.Timestamp, arbosVersion) {
			head.WithdrawalsHash = &types.EmptyWithdrawalsHash
			withdrawals = make([]*types.Withdrawal, 0)
		}
		if conf.IsCancun(num, g.Timestamp, arbosVersion) {
			// EIP-4788: The parentBeaconBlockRoot of the genesis block is always
			// the zero hash. This is because the genesis block does not have a parent
			// by definition.
			head.ParentBeaconRoot = new(common.Hash)
			// EIP-4844 fields
			head.ExcessBlobGas = g.ExcessBlobGas
			head.BlobGasUsed = g.BlobGasUsed
			if head.ExcessBlobGas == nil {
				head.ExcessBlobGas = new(uint64)
			}
			if head.BlobGasUsed == nil {
				head.BlobGasUsed = new(uint64)
			}
		}
		if conf.IsPrague(num, g.Timestamp) {
			head.RequestsHash = &types.EmptyRequestsHash
			requests = make(types.Requests, 0)
		}
	}
	return types.NewBlock(head, &types.Body{Withdrawals: withdrawals, Requests: requests}, nil, trie.NewStackTrie(nil))
}

// Commit writes the block and state of a genesis specification to the database.
// The block is committed as the canonical head block.
func (g *Genesis) Commit(db ethdb.Database, triedb *triedb.Database) (*types.Block, error) {
	if g.Number != 0 {
		return nil, errors.New("can't commit genesis block with number > 0")
	}
	config := g.Config
	if config == nil {
		config = params.AllEthashProtocolChanges
	}
	if err := config.CheckConfigForkOrder(); err != nil {
		return nil, err
	}
	if config.Clique != nil && len(g.ExtraData) < 32+crypto.SignatureLength {
		return nil, errors.New("can't start clique chain without signers")
	}
	// flush the data to disk and compute the state root
	root, err := flushAlloc(&g.Alloc, triedb)
	if err != nil {
		return nil, err
	}
	block := g.toBlockWithRoot(root)

	// Marshal the genesis state specification and persist.
	blob, err := json.Marshal(g.Alloc)
	if err != nil {
		return nil, err
	}
<<<<<<< HEAD
	WriteHeadBlock(db, block, nil)
	rawdb.WriteChainConfig(db, block.Hash(), config)
	return block, nil
}

func WriteHeadBlock(db ethdb.Database, block *types.Block, prevDifficulty *big.Int) {
	if prevDifficulty == nil {
		prevDifficulty = common.Big0
	}
	rawdb.WriteTd(db, block.Hash(), block.NumberU64(), new(big.Int).Add(prevDifficulty, block.Difficulty()))
=======
	rawdb.WriteGenesisStateSpec(db, block.Hash(), blob)
	rawdb.WriteTd(db, block.Hash(), block.NumberU64(), block.Difficulty())
>>>>>>> c350d3ac
	rawdb.WriteBlock(db, block)
	rawdb.WriteReceipts(db, block.Hash(), block.NumberU64(), nil)
	rawdb.WriteCanonicalHash(db, block.Hash(), block.NumberU64())
	rawdb.WriteHeadBlockHash(db, block.Hash())
	rawdb.WriteHeadFastBlockHash(db, block.Hash())
	rawdb.WriteHeadHeaderHash(db, block.Hash())
}

// MustCommit writes the genesis block and state to db, panicking on error.
// The block is committed as the canonical head block.
func (g *Genesis) MustCommit(db ethdb.Database, triedb *triedb.Database) *types.Block {
	block, err := g.Commit(db, triedb)
	if err != nil {
		panic(err)
	}
	return block
}

// DefaultGenesisBlock returns the Ethereum main net genesis block.
func DefaultGenesisBlock() *Genesis {
	return &Genesis{
		Config:     params.MainnetChainConfig,
		Nonce:      66,
		ExtraData:  hexutil.MustDecode("0x11bbe8db4e347b4e8c937c1c8370e4b5ed33adb3db69cbdb7a38e1e50b1b82fa"),
		GasLimit:   5000,
		Difficulty: big.NewInt(17179869184),
		Alloc:      decodePrealloc(mainnetAllocData),
	}
}

// DefaultSepoliaGenesisBlock returns the Sepolia network genesis block.
func DefaultSepoliaGenesisBlock() *Genesis {
	return &Genesis{
		Config:     params.SepoliaChainConfig,
		Nonce:      0,
		ExtraData:  []byte("Sepolia, Athens, Attica, Greece!"),
		GasLimit:   0x1c9c380,
		Difficulty: big.NewInt(0x20000),
		Timestamp:  1633267481,
		Alloc:      decodePrealloc(sepoliaAllocData),
	}
}

// DefaultHoleskyGenesisBlock returns the Holesky network genesis block.
func DefaultHoleskyGenesisBlock() *Genesis {
	return &Genesis{
		Config:     params.HoleskyChainConfig,
		Nonce:      0x1234,
		GasLimit:   0x17d7840,
		Difficulty: big.NewInt(0x01),
		Timestamp:  1695902100,
		Alloc:      decodePrealloc(holeskyAllocData),
	}
}

// DeveloperGenesisBlock returns the 'geth --dev' genesis block.
func DeveloperGenesisBlock(gasLimit uint64, faucet *common.Address) *Genesis {
	// Override the default period to the user requested one
	config := *params.AllDevChainProtocolChanges

	// Assemble and return the genesis with the precompiles and faucet pre-funded
	genesis := &Genesis{
		Config:     &config,
		GasLimit:   gasLimit,
		BaseFee:    big.NewInt(params.InitialBaseFee),
		Difficulty: big.NewInt(0),
		Alloc: map[common.Address]types.Account{
			common.BytesToAddress([]byte{1}): {Balance: big.NewInt(1)}, // ECRecover
			common.BytesToAddress([]byte{2}): {Balance: big.NewInt(1)}, // SHA256
			common.BytesToAddress([]byte{3}): {Balance: big.NewInt(1)}, // RIPEMD
			common.BytesToAddress([]byte{4}): {Balance: big.NewInt(1)}, // Identity
			common.BytesToAddress([]byte{5}): {Balance: big.NewInt(1)}, // ModExp
			common.BytesToAddress([]byte{6}): {Balance: big.NewInt(1)}, // ECAdd
			common.BytesToAddress([]byte{7}): {Balance: big.NewInt(1)}, // ECScalarMul
			common.BytesToAddress([]byte{8}): {Balance: big.NewInt(1)}, // ECPairing
			common.BytesToAddress([]byte{9}): {Balance: big.NewInt(1)}, // BLAKE2b
			// Pre-deploy EIP-4788 system contract
			params.BeaconRootsAddress: {Nonce: 1, Code: params.BeaconRootsCode, Balance: common.Big0},
			// Pre-deploy EIP-2935 history contract.
			params.HistoryStorageAddress: {Nonce: 1, Code: params.HistoryStorageCode},
		},
	}
	if faucet != nil {
		genesis.Alloc[*faucet] = types.Account{Balance: new(big.Int).Sub(new(big.Int).Lsh(big.NewInt(1), 256), big.NewInt(9))}
	}
	return genesis
}

func decodePrealloc(data string) types.GenesisAlloc {
	var p []struct {
		Addr    *big.Int
		Balance *big.Int
		Misc    *struct {
			Nonce uint64
			Code  []byte
			Slots []struct {
				Key common.Hash
				Val common.Hash
			}
		} `rlp:"optional"`
	}
	if err := rlp.NewStream(strings.NewReader(data), 0).Decode(&p); err != nil {
		panic(err)
	}
	ga := make(types.GenesisAlloc, len(p))
	for _, account := range p {
		acc := types.Account{Balance: account.Balance}
		if account.Misc != nil {
			acc.Nonce = account.Misc.Nonce
			acc.Code = account.Misc.Code

			acc.Storage = make(map[common.Hash]common.Hash)
			for _, slot := range account.Misc.Slots {
				acc.Storage[slot.Key] = slot.Val
			}
		}
		ga[common.BigToAddress(account.Addr)] = acc
	}
	return ga
}<|MERGE_RESOLUTION|>--- conflicted
+++ resolved
@@ -509,7 +509,7 @@
 	if err != nil {
 		return nil, err
 	}
-<<<<<<< HEAD
+	rawdb.WriteGenesisStateSpec(db, block.Hash(), blob)
 	WriteHeadBlock(db, block, nil)
 	rawdb.WriteChainConfig(db, block.Hash(), config)
 	return block, nil
@@ -520,10 +520,6 @@
 		prevDifficulty = common.Big0
 	}
 	rawdb.WriteTd(db, block.Hash(), block.NumberU64(), new(big.Int).Add(prevDifficulty, block.Difficulty()))
-=======
-	rawdb.WriteGenesisStateSpec(db, block.Hash(), blob)
-	rawdb.WriteTd(db, block.Hash(), block.NumberU64(), block.Difficulty())
->>>>>>> c350d3ac
 	rawdb.WriteBlock(db, block)
 	rawdb.WriteReceipts(db, block.Hash(), block.NumberU64(), nil)
 	rawdb.WriteCanonicalHash(db, block.Hash(), block.NumberU64())
