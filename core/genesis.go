// Copyright 2014 The go-ethereum Authors
// This file is part of the go-ethereum library.
//
// The go-ethereum library is free software: you can redistribute it and/or modify
// it under the terms of the GNU Lesser General Public License as published by
// the Free Software Foundation, either version 3 of the License, or
// (at your option) any later version.
//
// The go-ethereum library is distributed in the hope that it will be useful,
// but WITHOUT ANY WARRANTY; without even the implied warranty of
// MERCHANTABILITY or FITNESS FOR A PARTICULAR PURPOSE. See the
// GNU Lesser General Public License for more details.
//
// You should have received a copy of the GNU Lesser General Public License
// along with the go-ethereum library. If not, see <http://www.gnu.org/licenses/>.

package core

import (
	"bytes"
	"encoding/json"
	"errors"
	"fmt"
	"math/big"
	"strings"

	"github.com/ethereum/go-ethereum/common"
	"github.com/ethereum/go-ethereum/common/hexutil"
	"github.com/ethereum/go-ethereum/common/math"
	"github.com/ethereum/go-ethereum/core/rawdb"
	"github.com/ethereum/go-ethereum/core/state"
	"github.com/ethereum/go-ethereum/core/tracing"
	"github.com/ethereum/go-ethereum/core/types"
	"github.com/ethereum/go-ethereum/crypto"
	"github.com/ethereum/go-ethereum/ethdb"
	"github.com/ethereum/go-ethereum/log"
	"github.com/ethereum/go-ethereum/params"
	"github.com/ethereum/go-ethereum/rlp"
	"github.com/ethereum/go-ethereum/trie"
	"github.com/ethereum/go-ethereum/triedb"
	"github.com/ethereum/go-ethereum/triedb/pathdb"
	"github.com/holiman/uint256"
)

//go:generate go run github.com/fjl/gencodec -type Genesis -field-override genesisSpecMarshaling -out gen_genesis.go

var errGenesisNoConfig = errors.New("genesis has no chain configuration")

// Deprecated: use types.Account instead.
type GenesisAccount = types.Account

// Deprecated: use types.GenesisAlloc instead.
type GenesisAlloc = types.GenesisAlloc

// Genesis specifies the header fields, state of a genesis block. It also defines hard
// fork switch-over blocks through the chain configuration.
type Genesis struct {
	Config     *params.ChainConfig `json:"config"`
	Nonce      uint64              `json:"nonce"`
	Timestamp  uint64              `json:"timestamp"`
	ExtraData  []byte              `json:"extraData"`
	GasLimit   uint64              `json:"gasLimit"   gencodec:"required"`
	Difficulty *big.Int            `json:"difficulty" gencodec:"required"`
	Mixhash    common.Hash         `json:"mixHash"`
	Coinbase   common.Address      `json:"coinbase"`
	Alloc      types.GenesisAlloc  `json:"alloc"      gencodec:"required"`

	// These fields are used for consensus tests. Please don't use them
	// in actual genesis blocks.
	Number        uint64      `json:"number"`
	GasUsed       uint64      `json:"gasUsed"`
	ParentHash    common.Hash `json:"parentHash"`
	BaseFee       *big.Int    `json:"baseFeePerGas"` // EIP-1559
	ExcessBlobGas *uint64     `json:"excessBlobGas"` // EIP-4844
	BlobGasUsed   *uint64     `json:"blobGasUsed"`   // EIP-4844
}

func ReadGenesis(db ethdb.Database) (*Genesis, error) {
	var genesis Genesis
	stored := rawdb.ReadCanonicalHash(db, 0)
	if (stored == common.Hash{}) {
		return nil, fmt.Errorf("invalid genesis hash in database: %x", stored)
	}
	blob := rawdb.ReadGenesisStateSpec(db, stored)
	if blob == nil {
		return nil, errors.New("genesis state missing from db")
	}
	if len(blob) != 0 {
		if err := genesis.Alloc.UnmarshalJSON(blob); err != nil {
			return nil, fmt.Errorf("could not unmarshal genesis state json: %s", err)
		}
	}
	genesis.Config = rawdb.ReadChainConfig(db, stored)
	if genesis.Config == nil {
		return nil, errors.New("genesis config missing from db")
	}
	genesisBlock := rawdb.ReadBlock(db, stored, 0)
	if genesisBlock == nil {
		return nil, errors.New("genesis block missing from db")
	}
	genesisHeader := genesisBlock.Header()
	genesis.Nonce = genesisHeader.Nonce.Uint64()
	genesis.Timestamp = genesisHeader.Time
	genesis.ExtraData = genesisHeader.Extra
	genesis.GasLimit = genesisHeader.GasLimit
	genesis.Difficulty = genesisHeader.Difficulty
	genesis.Mixhash = genesisHeader.MixDigest
	genesis.Coinbase = genesisHeader.Coinbase
	genesis.BaseFee = genesisHeader.BaseFee
	genesis.ExcessBlobGas = genesisHeader.ExcessBlobGas
	genesis.BlobGasUsed = genesisHeader.BlobGasUsed

	return &genesis, nil
}

// hashAlloc computes the state root according to the genesis specification.
func hashAlloc(ga *types.GenesisAlloc, isVerkle bool) (common.Hash, error) {
	// If a genesis-time verkle trie is requested, create a trie config
	// with the verkle trie enabled so that the tree can be initialized
	// as such.
	var config *triedb.Config
	if isVerkle {
		config = &triedb.Config{
			PathDB:   pathdb.Defaults,
			IsVerkle: true,
		}
	}
	// Create an ephemeral in-memory database for computing hash,
	// all the derived states will be discarded to not pollute disk.
	emptyRoot := types.EmptyRootHash
	if isVerkle {
		emptyRoot = types.EmptyVerkleHash
	}
	db := rawdb.NewMemoryDatabase()
	statedb, err := state.New(emptyRoot, state.NewDatabase(triedb.NewDatabase(db, config), nil))
	if err != nil {
		return common.Hash{}, err
	}
	for addr, account := range *ga {
		if account.Balance != nil {
			statedb.AddBalance(addr, uint256.MustFromBig(account.Balance), tracing.BalanceIncreaseGenesisBalance)
		}
		statedb.SetCode(addr, account.Code)
		statedb.SetNonce(addr, account.Nonce)
		for key, value := range account.Storage {
			statedb.SetState(addr, key, value)
		}
	}
	return statedb.Commit(0, false, false)
}

// flushAlloc is very similar with hash, but the main difference is all the
// generated states will be persisted into the given database.
func flushAlloc(ga *types.GenesisAlloc, triedb *triedb.Database) (common.Hash, error) {
	emptyRoot := types.EmptyRootHash
	if triedb.IsVerkle() {
		emptyRoot = types.EmptyVerkleHash
	}
	statedb, err := state.New(emptyRoot, state.NewDatabase(triedb, nil))
	if err != nil {
		return common.Hash{}, err
	}
	for addr, account := range *ga {
		if account.Balance != nil {
			// This is not actually logged via tracer because OnGenesisBlock
			// already captures the allocations.
			statedb.AddBalance(addr, uint256.MustFromBig(account.Balance), tracing.BalanceIncreaseGenesisBalance)
		}
		statedb.SetCode(addr, account.Code)
		statedb.SetNonce(addr, account.Nonce)
		for key, value := range account.Storage {
			statedb.SetState(addr, key, value)
		}
	}
	root, err := statedb.Commit(0, false, false)
	if err != nil {
		return common.Hash{}, err
	}
	// Commit newly generated states into disk if it's not empty.
	if root != types.EmptyRootHash {
		if err := triedb.Commit(root, true); err != nil {
			return common.Hash{}, err
		}
	}
	return root, nil
}

func getGenesisState(db ethdb.Database, blockhash common.Hash) (alloc types.GenesisAlloc, err error) {
	blob := rawdb.ReadGenesisStateSpec(db, blockhash)
	if len(blob) != 0 {
		if err := alloc.UnmarshalJSON(blob); err != nil {
			return nil, err
		}

		return alloc, nil
	}

	// Genesis allocation is missing and there are several possibilities:
	// the node is legacy which doesn't persist the genesis allocation or
	// the persisted allocation is just lost.
	// - supported networks(mainnet, testnets), recover with defined allocations
	// - private network, can't recover
	var genesis *Genesis
	switch blockhash {
	case params.MainnetGenesisHash:
		genesis = DefaultGenesisBlock()
	case params.SepoliaGenesisHash:
		genesis = DefaultSepoliaGenesisBlock()
	case params.HoleskyGenesisHash:
		genesis = DefaultHoleskyGenesisBlock()
	}
	if genesis != nil {
		return genesis.Alloc, nil
	}

	return nil, nil
}

// field type overrides for gencodec
type genesisSpecMarshaling struct {
	Nonce         math.HexOrDecimal64
	Timestamp     math.HexOrDecimal64
	ExtraData     hexutil.Bytes
	GasLimit      math.HexOrDecimal64
	GasUsed       math.HexOrDecimal64
	Number        math.HexOrDecimal64
	Difficulty    *math.HexOrDecimal256
	Alloc         map[common.UnprefixedAddress]types.Account
	BaseFee       *math.HexOrDecimal256
	ExcessBlobGas *math.HexOrDecimal64
	BlobGasUsed   *math.HexOrDecimal64
}

// GenesisMismatchError is raised when trying to overwrite an existing
// genesis block with an incompatible one.
type GenesisMismatchError struct {
	Stored, New common.Hash
}

func (e *GenesisMismatchError) Error() string {
	return fmt.Sprintf("database contains incompatible genesis (have %x, new %x)", e.Stored, e.New)
}

// ChainOverrides contains the changes to chain config.
type ChainOverrides struct {
	OverrideCancun *uint64
	OverrideVerkle *uint64
}

// apply applies the chain overrides on the supplied chain config.
func (o *ChainOverrides) apply(cfg *params.ChainConfig) (*params.ChainConfig, error) {
	if o == nil || cfg == nil {
		return cfg, nil
	}
	cpy := *cfg
	if o.OverrideCancun != nil {
		cpy.CancunTime = o.OverrideCancun
	}
	if o.OverrideVerkle != nil {
		cpy.VerkleTime = o.OverrideVerkle
	}
	if err := cpy.CheckConfigForkOrder(); err != nil {
		return nil, err
	}
	return &cpy, nil
}

// SetupGenesisBlock writes or updates the genesis block in db.
// The block that will be used is:
//
//	                     genesis == nil       genesis != nil
//	                  +------------------------------------------
//	db has no genesis |  main-net default  |  genesis
//	db has genesis    |  from DB           |  genesis (if compatible)
//
// The stored chain configuration will be updated if it is compatible (i.e. does not
// specify a fork block below the local head block). In case of a conflict, the
// error is a *params.ConfigCompatError and the new, unwritten config is returned.
func SetupGenesisBlock(db ethdb.Database, triedb *triedb.Database, genesis *Genesis) (*params.ChainConfig, common.Hash, *params.ConfigCompatError, error) {
	return SetupGenesisBlockWithOverride(db, triedb, genesis, nil)
}

func SetupGenesisBlockWithOverride(db ethdb.Database, triedb *triedb.Database, genesis *Genesis, overrides *ChainOverrides) (*params.ChainConfig, common.Hash, *params.ConfigCompatError, error) {
	// Sanitize the supplied genesis, ensuring it has the associated chain
	// config attached.
	if genesis != nil && genesis.Config == nil {
		return nil, common.Hash{}, nil, errGenesisNoConfig
	}
	// Commit the genesis if the database is empty
	ghash := rawdb.ReadCanonicalHash(db, 0)
	if (ghash == common.Hash{}) {
		if genesis == nil {
			log.Info("Writing default main-net genesis block")
			genesis = DefaultGenesisBlock()
		} else {
			log.Info("Writing custom genesis block")
		}
		chainCfg, err := overrides.apply(genesis.Config)
		if err != nil {
			return nil, common.Hash{}, nil, err
		}
		genesis.Config = chainCfg

		block, err := genesis.Commit(db, triedb)
		if err != nil {
			return nil, common.Hash{}, nil, err
		}
		return chainCfg, block.Hash(), nil, nil
	}
	// Commit the genesis if the genesis block exists in the ancient database
	// but the key-value database is empty without initializing the genesis
	// fields. This scenario can occur when the node is created from scratch
	// with an existing ancient store.
	storedCfg := rawdb.ReadChainConfig(db, ghash)
	if storedCfg == nil {
		// Ensure the stored genesis block matches with the given genesis. Private
		// networks must explicitly specify the genesis in the config file, mainnet
		// genesis will be used as default and the initialization will always fail.
		if genesis == nil {
			log.Info("Writing default main-net genesis block")
			genesis = DefaultGenesisBlock()
		} else {
			log.Info("Writing custom genesis block")
		}
		chainCfg, err := overrides.apply(genesis.Config)
		if err != nil {
			return nil, common.Hash{}, nil, err
		}
		genesis.Config = chainCfg

		if hash := genesis.ToBlock().Hash(); hash != ghash {
			return nil, common.Hash{}, nil, &GenesisMismatchError{ghash, hash}
		}
		block, err := genesis.Commit(db, triedb)
		if err != nil {
			return nil, common.Hash{}, nil, err
		}
		return chainCfg, block.Hash(), nil, nil
	}
	// The genesis block has already been committed previously. Verify that the
	// provided genesis with chain overrides matches the existing one, and update
	// the stored chain config if necessary.
	if genesis != nil {
		chainCfg, err := overrides.apply(genesis.Config)
		if err != nil {
			return nil, common.Hash{}, nil, err
		}
		genesis.Config = chainCfg

		if hash := genesis.ToBlock().Hash(); hash != ghash {
			return nil, common.Hash{}, nil, &GenesisMismatchError{ghash, hash}
		}
	}
	// Check config compatibility and write the config. Compatibility errors
	// are returned to the caller unless we're already at block zero.
	head := rawdb.ReadHeadHeader(db)
	if head == nil {
		return nil, common.Hash{}, nil, errors.New("missing head header")
	}
	newCfg := genesis.chainConfigOrDefault(ghash, storedCfg)

	// TODO(rjl493456442) better to define the comparator of chain config
	// and short circuit if the chain config is not changed.
	compatErr := storedCfg.CheckCompatible(newCfg, head.Number.Uint64(), head.Time)
	if compatErr != nil && ((head.Number.Uint64() != 0 && compatErr.RewindToBlock != 0) || (head.Time != 0 && compatErr.RewindToTime != 0)) {
		return newCfg, ghash, compatErr, nil
	}
	// Don't overwrite if the old is identical to the new. It's useful
	// for the scenarios that database is opened in the read-only mode.
	storedData, _ := json.Marshal(storedCfg)
	if newData, _ := json.Marshal(newCfg); !bytes.Equal(storedData, newData) {
		rawdb.WriteChainConfig(db, ghash, newCfg)
	}
	return newCfg, ghash, nil, nil
}

// LoadChainConfig loads the stored chain config if it is already present in
// database, otherwise, return the config in the provided genesis specification.
func LoadChainConfig(db ethdb.Database, genesis *Genesis) (*params.ChainConfig, error) {
	// Load the stored chain config from the database. It can be nil
	// in case the database is empty. Notably, we only care about the
	// chain config corresponds to the canonical chain.
	stored := rawdb.ReadCanonicalHash(db, 0)
	if stored != (common.Hash{}) {
		storedcfg := rawdb.ReadChainConfig(db, stored)
		if storedcfg != nil {
			return storedcfg, nil
		}
	}
	// Load the config from the provided genesis specification
	if genesis != nil {
		// Reject invalid genesis spec without valid chain config
		if genesis.Config == nil {
			return nil, errGenesisNoConfig
		}
		// If the canonical genesis header is present, but the chain
		// config is missing(initialize the empty leveldb with an
		// external ancient chain segment), ensure the provided genesis
		// is matched.
		if stored != (common.Hash{}) && genesis.ToBlock().Hash() != stored {
			return nil, &GenesisMismatchError{stored, genesis.ToBlock().Hash()}
		}
		return genesis.Config, nil
	}
	// There is no stored chain config and no new config provided,
	// In this case the default chain config(mainnet) will be used
	return params.MainnetChainConfig, nil
}

// chainConfigOrDefault retrieves the attached chain configuration. If the genesis
// object is null, it returns the default chain configuration based on the given
// genesis hash, or the locally stored config if it's not a pre-defined network.
func (g *Genesis) chainConfigOrDefault(ghash common.Hash, stored *params.ChainConfig) *params.ChainConfig {
	switch {
	case g != nil:
		return g.Config
	case ghash == params.MainnetGenesisHash:
		return params.MainnetChainConfig
	case ghash == params.HoleskyGenesisHash:
		return params.HoleskyChainConfig
	case ghash == params.SepoliaGenesisHash:
		return params.SepoliaChainConfig
	default:
		return stored
	}
}

// IsVerkle indicates whether the state is already stored in a verkle
// tree at genesis time.
func (g *Genesis) IsVerkle() bool {
	return g.Config.IsVerkleGenesis()
}

// ToBlock returns the genesis block according to genesis specification.
func (g *Genesis) ToBlock() *types.Block {
	root, err := hashAlloc(&g.Alloc, g.IsVerkle())
	if err != nil {
		panic(err)
	}
	return g.toBlockWithRoot(root)
}

// toBlockWithRoot constructs the genesis block with the given genesis state root.
func (g *Genesis) toBlockWithRoot(root common.Hash) *types.Block {
	head := &types.Header{
		Number:     new(big.Int).SetUint64(g.Number),
		Nonce:      types.EncodeNonce(g.Nonce),
		Time:       g.Timestamp,
		ParentHash: g.ParentHash,
		Extra:      g.ExtraData,
		GasLimit:   g.GasLimit,
		GasUsed:    g.GasUsed,
		BaseFee:    g.BaseFee,
		Difficulty: g.Difficulty,
		MixDigest:  g.Mixhash,
		Coinbase:   g.Coinbase,
		Root:       root,
	}
	if g.GasLimit == 0 {
		head.GasLimit = params.GenesisGasLimit
	}
	if g.Difficulty == nil && g.Mixhash == (common.Hash{}) {
		head.Difficulty = params.GenesisDifficulty
	}
	if g.Config != nil && g.Config.IsLondon(common.Big0) {
		if g.BaseFee != nil {
			head.BaseFee = g.BaseFee
		} else {
			head.BaseFee = new(big.Int).SetUint64(params.InitialBaseFee)
		}
	}
	var (
		withdrawals []*types.Withdrawal
	)
	if conf := g.Config; conf != nil {
		num := big.NewInt(int64(g.Number))
		arbosVersion := types.DeserializeHeaderExtraInformation(head).ArbOSFormatVersion
		if conf.IsShanghai(num, g.Timestamp, arbosVersion) {
			head.WithdrawalsHash = &types.EmptyWithdrawalsHash
			withdrawals = make([]*types.Withdrawal, 0)
		}
		if conf.IsCancun(num, g.Timestamp, arbosVersion) {
			// EIP-4788: The parentBeaconBlockRoot of the genesis block is always
			// the zero hash. This is because the genesis block does not have a parent
			// by definition.
			head.ParentBeaconRoot = new(common.Hash)
			// EIP-4844 fields
			head.ExcessBlobGas = g.ExcessBlobGas
			head.BlobGasUsed = g.BlobGasUsed
			if head.ExcessBlobGas == nil {
				head.ExcessBlobGas = new(uint64)
			}
			if head.BlobGasUsed == nil {
				head.BlobGasUsed = new(uint64)
			}
		}
		if conf.IsPrague(num, g.Timestamp) {
			head.RequestsHash = &types.EmptyRequestsHash
		}
	}
	return types.NewBlock(head, &types.Body{Withdrawals: withdrawals}, nil, trie.NewStackTrie(nil))
}

// Commit writes the block and state of a genesis specification to the database.
// The block is committed as the canonical head block.
func (g *Genesis) Commit(db ethdb.Database, triedb *triedb.Database) (*types.Block, error) {
	if g.Number != 0 {
		return nil, errors.New("can't commit genesis block with number > 0")
	}
	config := g.Config
	if config == nil {
		return nil, errors.New("invalid genesis without chain config")
	}
	if err := config.CheckConfigForkOrder(); err != nil {
		return nil, err
	}
	if config.Clique != nil && len(g.ExtraData) < 32+crypto.SignatureLength {
		return nil, errors.New("can't start clique chain without signers")
	}
	// flush the data to disk and compute the state root
	root, err := flushAlloc(&g.Alloc, triedb)
	if err != nil {
		return nil, err
	}
	block := g.toBlockWithRoot(root)

	// Marshal the genesis state specification and persist.
	blob, err := json.Marshal(g.Alloc)
	if err != nil {
		return nil, err
	}
	batch := db.NewBatch()
	rawdb.WriteGenesisStateSpec(batch, block.Hash(), blob)
<<<<<<< HEAD
	WriteHeadBlock(batch, block, nil)
	rawdb.WriteChainConfig(batch, block.Hash(), config)
	return block, batch.Write()
}

func WriteHeadBlock(batch ethdb.Batch, block *types.Block, prevDifficulty *big.Int) {
	if prevDifficulty == nil {
		prevDifficulty = common.Big0
	}
	rawdb.WriteTd(batch, block.Hash(), block.NumberU64(), new(big.Int).Add(prevDifficulty, block.Difficulty()))
=======
>>>>>>> 39638c81
	rawdb.WriteBlock(batch, block)
	rawdb.WriteReceipts(batch, block.Hash(), block.NumberU64(), nil)
	rawdb.WriteCanonicalHash(batch, block.Hash(), block.NumberU64())
	rawdb.WriteHeadBlockHash(batch, block.Hash())
	rawdb.WriteHeadFastBlockHash(batch, block.Hash())
	rawdb.WriteHeadHeaderHash(batch, block.Hash())
}

// MustCommit writes the genesis block and state to db, panicking on error.
// The block is committed as the canonical head block.
func (g *Genesis) MustCommit(db ethdb.Database, triedb *triedb.Database) *types.Block {
	block, err := g.Commit(db, triedb)
	if err != nil {
		panic(err)
	}
	return block
}

// EnableVerkleAtGenesis indicates whether the verkle fork should be activated
// at genesis. This is a temporary solution only for verkle devnet testing, where
// verkle fork is activated at genesis, and the configured activation date has
// already passed.
//
// In production networks (mainnet and public testnets), verkle activation always
// occurs after the genesis block, making this function irrelevant in those cases.
func EnableVerkleAtGenesis(db ethdb.Database, genesis *Genesis) (bool, error) {
	if genesis != nil {
		if genesis.Config == nil {
			return false, errGenesisNoConfig
		}
		return genesis.Config.EnableVerkleAtGenesis, nil
	}
	if ghash := rawdb.ReadCanonicalHash(db, 0); ghash != (common.Hash{}) {
		chainCfg := rawdb.ReadChainConfig(db, ghash)
		if chainCfg != nil {
			return chainCfg.EnableVerkleAtGenesis, nil
		}
	}
	return false, nil
}

// DefaultGenesisBlock returns the Ethereum main net genesis block.
func DefaultGenesisBlock() *Genesis {
	return &Genesis{
		Config:     params.MainnetChainConfig,
		Nonce:      66,
		ExtraData:  hexutil.MustDecode("0x11bbe8db4e347b4e8c937c1c8370e4b5ed33adb3db69cbdb7a38e1e50b1b82fa"),
		GasLimit:   5000,
		Difficulty: big.NewInt(17179869184),
		Alloc:      decodePrealloc(mainnetAllocData),
	}
}

// DefaultSepoliaGenesisBlock returns the Sepolia network genesis block.
func DefaultSepoliaGenesisBlock() *Genesis {
	return &Genesis{
		Config:     params.SepoliaChainConfig,
		Nonce:      0,
		ExtraData:  []byte("Sepolia, Athens, Attica, Greece!"),
		GasLimit:   0x1c9c380,
		Difficulty: big.NewInt(0x20000),
		Timestamp:  1633267481,
		Alloc:      decodePrealloc(sepoliaAllocData),
	}
}

// DefaultHoleskyGenesisBlock returns the Holesky network genesis block.
func DefaultHoleskyGenesisBlock() *Genesis {
	return &Genesis{
		Config:     params.HoleskyChainConfig,
		Nonce:      0x1234,
		GasLimit:   0x17d7840,
		Difficulty: big.NewInt(0x01),
		Timestamp:  1695902100,
		Alloc:      decodePrealloc(holeskyAllocData),
	}
}

// DeveloperGenesisBlock returns the 'geth --dev' genesis block.
func DeveloperGenesisBlock(gasLimit uint64, faucet *common.Address) *Genesis {
	// Override the default period to the user requested one
	config := *params.AllDevChainProtocolChanges

	// Assemble and return the genesis with the precompiles and faucet pre-funded
	genesis := &Genesis{
		Config:     &config,
		GasLimit:   gasLimit,
		BaseFee:    big.NewInt(params.InitialBaseFee),
		Difficulty: big.NewInt(0),
		Alloc: map[common.Address]types.Account{
			common.BytesToAddress([]byte{1}): {Balance: big.NewInt(1)}, // ECRecover
			common.BytesToAddress([]byte{2}): {Balance: big.NewInt(1)}, // SHA256
			common.BytesToAddress([]byte{3}): {Balance: big.NewInt(1)}, // RIPEMD
			common.BytesToAddress([]byte{4}): {Balance: big.NewInt(1)}, // Identity
			common.BytesToAddress([]byte{5}): {Balance: big.NewInt(1)}, // ModExp
			common.BytesToAddress([]byte{6}): {Balance: big.NewInt(1)}, // ECAdd
			common.BytesToAddress([]byte{7}): {Balance: big.NewInt(1)}, // ECScalarMul
			common.BytesToAddress([]byte{8}): {Balance: big.NewInt(1)}, // ECPairing
			common.BytesToAddress([]byte{9}): {Balance: big.NewInt(1)}, // BLAKE2b
			// Pre-deploy system contracts
			params.BeaconRootsAddress:        {Nonce: 1, Code: params.BeaconRootsCode, Balance: common.Big0},
			params.HistoryStorageAddress:     {Nonce: 1, Code: params.HistoryStorageCode, Balance: common.Big0},
			params.WithdrawalQueueAddress:    {Nonce: 1, Code: params.WithdrawalQueueCode, Balance: common.Big0},
			params.ConsolidationQueueAddress: {Nonce: 1, Code: params.ConsolidationQueueCode, Balance: common.Big0},
		},
	}
	if faucet != nil {
		genesis.Alloc[*faucet] = types.Account{Balance: new(big.Int).Sub(new(big.Int).Lsh(big.NewInt(1), 256), big.NewInt(9))}
	}
	return genesis
}

func decodePrealloc(data string) types.GenesisAlloc {
	var p []struct {
		Addr    *big.Int
		Balance *big.Int
		Misc    *struct {
			Nonce uint64
			Code  []byte
			Slots []struct {
				Key common.Hash
				Val common.Hash
			}
		} `rlp:"optional"`
	}
	if err := rlp.NewStream(strings.NewReader(data), 0).Decode(&p); err != nil {
		panic(err)
	}
	ga := make(types.GenesisAlloc, len(p))
	for _, account := range p {
		acc := types.Account{Balance: account.Balance}
		if account.Misc != nil {
			acc.Nonce = account.Misc.Nonce
			acc.Code = account.Misc.Code

			acc.Storage = make(map[common.Hash]common.Hash)
			for _, slot := range account.Misc.Slots {
				acc.Storage[slot.Key] = slot.Val
			}
		}
		ga[common.BigToAddress(account.Addr)] = acc
	}
	return ga
}<|MERGE_RESOLUTION|>--- conflicted
+++ resolved
@@ -531,19 +531,12 @@
 	}
 	batch := db.NewBatch()
 	rawdb.WriteGenesisStateSpec(batch, block.Hash(), blob)
-<<<<<<< HEAD
-	WriteHeadBlock(batch, block, nil)
+	WriteHeadBlock(batch, block)
 	rawdb.WriteChainConfig(batch, block.Hash(), config)
 	return block, batch.Write()
 }
 
-func WriteHeadBlock(batch ethdb.Batch, block *types.Block, prevDifficulty *big.Int) {
-	if prevDifficulty == nil {
-		prevDifficulty = common.Big0
-	}
-	rawdb.WriteTd(batch, block.Hash(), block.NumberU64(), new(big.Int).Add(prevDifficulty, block.Difficulty()))
-=======
->>>>>>> 39638c81
+func WriteHeadBlock(batch ethdb.Batch, block *types.Block) {
 	rawdb.WriteBlock(batch, block)
 	rawdb.WriteReceipts(batch, block.Hash(), block.NumberU64(), nil)
 	rawdb.WriteCanonicalHash(batch, block.Hash(), block.NumberU64())
