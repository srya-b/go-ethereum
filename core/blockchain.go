// Copyright 2014 The go-ethereum Authors
// This file is part of the go-ethereum library.
//
// The go-ethereum library is free software: you can redistribute it and/or modify
// it under the terms of the GNU Lesser General Public License as published by
// the Free Software Foundation, either version 3 of the License, or
// (at your option) any later version.
//
// The go-ethereum library is distributed in the hope that it will be useful,
// but WITHOUT ANY WARRANTY; without even the implied warranty of
// MERCHANTABILITY or FITNESS FOR A PARTICULAR PURPOSE. See the
// GNU Lesser General Public License for more details.
//
// You should have received a copy of the GNU Lesser General Public License
// along with the go-ethereum library. If not, see <http://www.gnu.org/licenses/>.

// Package core implements the Ethereum consensus protocol.
package core

import (
	"errors"
	"fmt"
	"io"
	"math"
	"math/big"
	"runtime"
	"sort"
	"strings"
	"sync"
	"sync/atomic"
	"time"

	"github.com/ethereum/go-ethereum/common"
	"github.com/ethereum/go-ethereum/common/lru"
	"github.com/ethereum/go-ethereum/common/mclock"
	"github.com/ethereum/go-ethereum/common/prque"
	"github.com/ethereum/go-ethereum/consensus"
	"github.com/ethereum/go-ethereum/core/rawdb"
	"github.com/ethereum/go-ethereum/core/state"
	"github.com/ethereum/go-ethereum/core/state/snapshot"
	"github.com/ethereum/go-ethereum/core/types"
	"github.com/ethereum/go-ethereum/core/vm"
	"github.com/ethereum/go-ethereum/ethdb"
	"github.com/ethereum/go-ethereum/event"
	"github.com/ethereum/go-ethereum/internal/syncx"
	"github.com/ethereum/go-ethereum/internal/version"
	"github.com/ethereum/go-ethereum/log"
	"github.com/ethereum/go-ethereum/metrics"
	"github.com/ethereum/go-ethereum/params"
	"github.com/ethereum/go-ethereum/rlp"
	"github.com/ethereum/go-ethereum/trie"
)

var (
	headBlockGauge          = metrics.NewRegisteredGauge("chain/head/block", nil)
	headHeaderGauge         = metrics.NewRegisteredGauge("chain/head/header", nil)
	headFastBlockGauge      = metrics.NewRegisteredGauge("chain/head/receipt", nil)
	headFinalizedBlockGauge = metrics.NewRegisteredGauge("chain/head/finalized", nil)
	headSafeBlockGauge      = metrics.NewRegisteredGauge("chain/head/safe", nil)

	accountReadTimer   = metrics.NewRegisteredTimer("chain/account/reads", nil)
	accountHashTimer   = metrics.NewRegisteredTimer("chain/account/hashes", nil)
	accountUpdateTimer = metrics.NewRegisteredTimer("chain/account/updates", nil)
	accountCommitTimer = metrics.NewRegisteredTimer("chain/account/commits", nil)

	storageReadTimer   = metrics.NewRegisteredTimer("chain/storage/reads", nil)
	storageHashTimer   = metrics.NewRegisteredTimer("chain/storage/hashes", nil)
	storageUpdateTimer = metrics.NewRegisteredTimer("chain/storage/updates", nil)
	storageCommitTimer = metrics.NewRegisteredTimer("chain/storage/commits", nil)

	snapshotAccountReadTimer = metrics.NewRegisteredTimer("chain/snapshot/account/reads", nil)
	snapshotStorageReadTimer = metrics.NewRegisteredTimer("chain/snapshot/storage/reads", nil)
	snapshotCommitTimer      = metrics.NewRegisteredTimer("chain/snapshot/commits", nil)

	triedbCommitTimer = metrics.NewRegisteredTimer("chain/triedb/commits", nil)

	blockInsertTimer     = metrics.NewRegisteredTimer("chain/inserts", nil)
	blockValidationTimer = metrics.NewRegisteredTimer("chain/validation", nil)
	blockExecutionTimer  = metrics.NewRegisteredTimer("chain/execution", nil)
	blockWriteTimer      = metrics.NewRegisteredTimer("chain/write", nil)

	blockReorgMeter     = metrics.NewRegisteredMeter("chain/reorg/executes", nil)
	blockReorgAddMeter  = metrics.NewRegisteredMeter("chain/reorg/add", nil)
	blockReorgDropMeter = metrics.NewRegisteredMeter("chain/reorg/drop", nil)

	blockPrefetchExecuteTimer   = metrics.NewRegisteredTimer("chain/prefetch/executes", nil)
	blockPrefetchInterruptMeter = metrics.NewRegisteredMeter("chain/prefetch/interrupts", nil)

	errInsertionInterrupted = errors.New("insertion is interrupted")
	errChainStopped         = errors.New("blockchain is stopped")
)

const (
	bodyCacheLimit       = 256
	blockCacheLimit      = 256
	receiptsCacheLimit   = 32
	txLookupCacheLimit   = 1024
	maxFutureBlocks      = 256
	maxTimeFutureBlocks  = 30
	DefaultTriesInMemory = 128

	// BlockChainVersion ensures that an incompatible database forces a resync from scratch.
	//
	// Changelog:
	//
	// - Version 4
	//   The following incompatible database changes were added:
	//   * the `BlockNumber`, `TxHash`, `TxIndex`, `BlockHash` and `Index` fields of log are deleted
	//   * the `Bloom` field of receipt is deleted
	//   * the `BlockIndex` and `TxIndex` fields of txlookup are deleted
	// - Version 5
	//  The following incompatible database changes were added:
	//    * the `TxHash`, `GasCost`, and `ContractAddress` fields are no longer stored for a receipt
	//    * the `TxHash`, `GasCost`, and `ContractAddress` fields are computed by looking up the
	//      receipts' corresponding block
	// - Version 6
	//  The following incompatible database changes were added:
	//    * Transaction lookup information stores the corresponding block number instead of block hash
	// - Version 7
	//  The following incompatible database changes were added:
	//    * Use freezer as the ancient database to maintain all ancient data
	// - Version 8
	//  The following incompatible database changes were added:
	//    * New scheme for contract code in order to separate the codes and trie nodes
	BlockChainVersion uint64 = 8
)

// CacheConfig contains the configuration values for the trie database
// that's resident in a blockchain.
type CacheConfig struct {
	TrieCleanLimit      int           // Memory allowance (MB) to use for caching trie nodes in memory
	TrieCleanJournal    string        // Disk journal for saving clean cache entries.
	TrieCleanRejournal  time.Duration // Time interval to dump clean cache to disk periodically
	TrieCleanNoPrefetch bool          // Whether to disable heuristic state prefetching for followup blocks
	TrieDirtyLimit      int           // Memory limit (MB) at which to start flushing dirty trie nodes to disk
	TrieDirtyDisabled   bool          // Whether to disable trie write caching and GC altogether (archive node)
	TrieTimeLimit       time.Duration // Time limit after which to flush the current in-memory trie to disk
	SnapshotLimit       int           // Memory allowance (MB) to use for caching snapshot entries in memory
	Preimages           bool          // Whether to store preimage of trie key to the disk

	SnapshotRestoreMaxGas uint64 // Rollback up to this much gas to restore snapshot (otherwise snapshot recalculated from nothing)

	// Arbitrum: configure GC window
	TriesInMemory uint64        // Height difference before which a trie may not be garbage-collected
	TrieRetention time.Duration // Time limit before which a trie may not be garbage-collected

	SnapshotNoBuild bool // Whether the background generation is allowed
	SnapshotWait    bool // Wait for snapshot construction on startup. TODO(karalabe): This is a dirty hack for testing, nuke it
}

// defaultCacheConfig are the default caching values if none are specified by the
// user (also used during testing).
var defaultCacheConfig = &CacheConfig{

	// Arbitrum Config Options
	TriesInMemory: DefaultTriesInMemory,
	TrieRetention: 30 * time.Minute,

	TrieCleanLimit: 256,
	TrieDirtyLimit: 256,
	TrieTimeLimit:  5 * time.Minute,
	SnapshotLimit:  256,
	SnapshotWait:   true,
}

// BlockChain represents the canonical chain given a database with a genesis
// block. The Blockchain manages chain imports, reverts, chain reorganisations.
//
// Importing blocks in to the block chain happens according to the set of rules
// defined by the two stage Validator. Processing of blocks is done using the
// Processor which processes the included transaction. The validation of the state
// is done in the second part of the Validator. Failing results in aborting of
// the import.
//
// The BlockChain also helps in returning blocks from **any** chain included
// in the database as well as blocks that represents the canonical chain. It's
// important to note that GetBlock can return any block and does not need to be
// included in the canonical one where as GetBlockByNumber always represents the
// canonical chain.
type BlockChain struct {
	chainConfig *params.ChainConfig // Chain & network configuration
	cacheConfig *CacheConfig        // Cache configuration for pruning

	db            ethdb.Database                   // Low level persistent database to store final content in
	snaps         *snapshot.Tree                   // Snapshot tree for fast trie leaf access
	triegc        *prque.Prque[int64, trieGcEntry] // Priority queue mapping block numbers to tries to gc
	gcproc        time.Duration                    // Accumulates canonical block processing for trie dumping
	lastWrite     uint64                           // Last block when the state was flushed
	flushInterval int64                            // Time interval (processing time) after which to flush a state
	triedb        *trie.Database                   // The database handler for maintaining trie nodes.
	stateCache    state.Database                   // State database to reuse between imports (contains state cache)

	// txLookupLimit is the maximum number of blocks from head whose tx indices
	// are reserved:
	//  * 0:   means no limit and regenerate any missing indexes
	//  * N:   means N block limit [HEAD-N+1, HEAD] and delete extra indexes
	//  * nil: disable tx reindexer/deleter, but still index new blocks
	txLookupLimit uint64

	hc            *HeaderChain
	rmLogsFeed    event.Feed
	chainFeed     event.Feed
	chainSideFeed event.Feed
	chainHeadFeed event.Feed
	logsFeed      event.Feed
	blockProcFeed event.Feed
	scope         event.SubscriptionScope
	genesisBlock  *types.Block

	// This mutex synchronizes chain write operations.
	// Readers don't need to take it, they can just read the database.
	chainmu *syncx.ClosableMutex

	currentBlock          atomic.Value // Current head of the block chain
	currentFastBlock      atomic.Value // Current head of the fast-sync chain (may be above the block chain!)
	currentFinalizedBlock atomic.Value // Current finalized head
	currentSafeBlock      atomic.Value // Current safe head

	bodyCache     *lru.Cache[common.Hash, *types.Body]
	bodyRLPCache  *lru.Cache[common.Hash, rlp.RawValue]
	receiptsCache *lru.Cache[common.Hash, []*types.Receipt]
	blockCache    *lru.Cache[common.Hash, *types.Block]
	txLookupCache *lru.Cache[common.Hash, *rawdb.LegacyTxLookupEntry]

	// future blocks are blocks added for later processing
	futureBlocks *lru.Cache[common.Hash, *types.Block]

	wg            sync.WaitGroup //
	quit          chan struct{}  // shutdown signal, closed in Stop.
	running       int32          // 0 if chain is running, 1 when stopped
	procInterrupt int32          // interrupt signaler for block processing

	engine     consensus.Engine
	validator  Validator // Block and state validator interface
	prefetcher Prefetcher
	processor  Processor // Block transaction processor interface
	forker     *ForkChoice
	vmConfig   vm.Config
}

type trieGcEntry struct {
	Root      common.Hash
	Timestamp uint64
}

// NewBlockChain returns a fully initialised block chain using information
// available in the database. It initialises the default Ethereum Validator
// and Processor.
func NewBlockChain(db ethdb.Database, cacheConfig *CacheConfig, genesis *Genesis, overrides *ChainOverrides, engine consensus.Engine, vmConfig vm.Config, shouldPreserve func(header *types.Header) bool, txLookupLimit *uint64) (*BlockChain, error) {
	if cacheConfig == nil {
		cacheConfig = defaultCacheConfig
	}

	// Open trie database with provided config
	triedb := trie.NewDatabaseWithConfig(db, &trie.Config{
		Cache:     cacheConfig.TrieCleanLimit,
		Journal:   cacheConfig.TrieCleanJournal,
		Preimages: cacheConfig.Preimages,
	})
	// Setup the genesis block, commit the provided genesis specification
	// to database if the genesis block is not present yet, or load the
	// stored one from database.
	chainConfig, genesisHash, genesisErr := SetupGenesisBlockWithOverride(db, triedb, genesis, overrides)
	if _, ok := genesisErr.(*params.ConfigCompatError); genesisErr != nil && !ok {
		return nil, genesisErr
	}
	log.Info("")
	log.Info(strings.Repeat("-", 153))
	for _, line := range strings.Split(chainConfig.Description(), "\n") {
		log.Info(line)
	}
	log.Info(strings.Repeat("-", 153))
	log.Info("")

	bc := &BlockChain{
		chainConfig:   chainConfig,
		cacheConfig:   cacheConfig,
		db:            db,
		triedb:        triedb,
		flushInterval: int64(cacheConfig.TrieTimeLimit),
		triegc:        prque.New[int64, trieGcEntry](nil),
		quit:          make(chan struct{}),
		chainmu:       syncx.NewClosableMutex(),
		bodyCache:     lru.NewCache[common.Hash, *types.Body](bodyCacheLimit),
		bodyRLPCache:  lru.NewCache[common.Hash, rlp.RawValue](bodyCacheLimit),
		receiptsCache: lru.NewCache[common.Hash, []*types.Receipt](receiptsCacheLimit),
		blockCache:    lru.NewCache[common.Hash, *types.Block](blockCacheLimit),
		txLookupCache: lru.NewCache[common.Hash, *rawdb.LegacyTxLookupEntry](txLookupCacheLimit),
		futureBlocks:  lru.NewCache[common.Hash, *types.Block](maxFutureBlocks),
		engine:        engine,
		vmConfig:      vmConfig,
	}
	bc.forker = NewForkChoice(bc, shouldPreserve)
	bc.stateCache = state.NewDatabaseWithNodeDB(bc.db, bc.triedb)
	bc.validator = NewBlockValidator(chainConfig, bc, engine)
	bc.prefetcher = newStatePrefetcher(chainConfig, bc, engine)
	bc.processor = NewStateProcessor(chainConfig, bc, engine)

	var err error
	bc.hc, err = NewHeaderChain(db, chainConfig, engine, bc.insertStopped)
	if err != nil {
		return nil, err
	}
	if chainConfig.IsArbitrum() {
		bc.genesisBlock = bc.GetBlockByNumber(chainConfig.ArbitrumChainParams.GenesisBlockNum)
	} else {
		bc.genesisBlock = bc.GetBlockByNumber(0)
	}
	if bc.genesisBlock == nil {
		return nil, ErrNoGenesis
	}

	var nilBlock *types.Block
	bc.currentBlock.Store(nilBlock)
	bc.currentFastBlock.Store(nilBlock)
	bc.currentFinalizedBlock.Store(nilBlock)
	bc.currentSafeBlock.Store(nilBlock)

	// If Geth is initialized with an external ancient store, re-initialize the
	// missing chain indexes and chain flags. This procedure can survive crash
	// and can be resumed in next restart since chain flags are updated in last step.
	if bc.empty() {
		rawdb.InitDatabaseFromFreezer(bc.db)
	}
	// Load blockchain states from disk
	if err := bc.loadLastState(); err != nil {
		return nil, err
	}
	// Make sure the state associated with the block is available
	head := bc.CurrentBlock()
	if !bc.HasState(head.Root()) {
		// Head state is missing, before the state recovery, find out the
		// disk layer point of snapshot(if it's enabled). Make sure the
		// rewound point is lower than disk layer.
		var diskRoot common.Hash
		if bc.cacheConfig.SnapshotLimit > 0 {
			diskRoot = rawdb.ReadSnapshotRoot(bc.db)
		}
		if diskRoot != (common.Hash{}) {
			log.Warn("Head state missing, repairing", "number", head.Number(), "hash", head.Hash(), "snaproot", diskRoot)

			snapDisk, diskRootFound, err := bc.setHeadBeyondRoot(head.NumberU64(), 0, diskRoot, true, bc.cacheConfig.SnapshotRestoreMaxGas)
			if err != nil {
				return nil, err
			}
			// Chain rewound, persist old snapshot number to indicate recovery procedure
			if diskRootFound {
				rawdb.WriteSnapshotRecoveryNumber(bc.db, snapDisk)
			} else {
				log.Warn("Snapshot root not found or too far back. Recreating snapshot from scratch.")
				rawdb.DeleteSnapshotRecoveryNumber(bc.db)
			}
		} else {
			log.Warn("Head state missing, repairing", "number", head.Number(), "hash", head.Hash())
			if _, _, err := bc.setHeadBeyondRoot(head.NumberU64(), 0, common.Hash{}, true, 0); err != nil {
				return nil, err
			}
		}
	}

	// Ensure that a previous crash in SetHead doesn't leave extra ancients
	if frozen, err := bc.db.Ancients(); err == nil && frozen > 0 {
		var (
			needRewind bool
			low        uint64
		)
		// The head full block may be rolled back to a very low height due to
		// blockchain repair. If the head full block is even lower than the ancient
		// chain, truncate the ancient store.
		fullBlock := bc.CurrentBlock()
		if fullBlock != nil && fullBlock.Hash() != bc.genesisBlock.Hash() && fullBlock.NumberU64() < frozen-1 {
			needRewind = true
			low = fullBlock.NumberU64()
		}
		// In fast sync, it may happen that ancient data has been written to the
		// ancient store, but the LastFastBlock has not been updated, truncate the
		// extra data here.
		fastBlock := bc.CurrentFastBlock()
		if fastBlock != nil && fastBlock.NumberU64() < frozen-1 {
			needRewind = true
			if fastBlock.NumberU64() < low || low == 0 {
				low = fastBlock.NumberU64()
			}
		}
		if needRewind {
			log.Error("Truncating ancient chain", "from", bc.CurrentHeader().Number.Uint64(), "to", low)
			if err := bc.SetHead(low); err != nil {
				return nil, err
			}
		}
	}
	// The first thing the node will do is reconstruct the verification data for
	// the head block (ethash cache or clique voting snapshot). Might as well do
	// it in advance.
	bc.engine.VerifyHeader(bc, bc.CurrentHeader(), true)

	// Check the current state of the block hashes and make sure that we do not have any of the bad blocks in our chain
	for hash := range BadHashes {
		if header := bc.GetHeaderByHash(hash); header != nil {
			// get the canonical block corresponding to the offending header's number
			headerByNumber := bc.GetHeaderByNumber(header.Number.Uint64())
			// make sure the headerByNumber (if present) is in our current canonical chain
			if headerByNumber != nil && headerByNumber.Hash() == header.Hash() {
				log.Error("Found bad hash, rewinding chain", "number", header.Number, "hash", header.ParentHash)
				if err := bc.SetHead(header.Number.Uint64() - 1); err != nil {
					return nil, err
				}
				log.Error("Chain rewind was successful, resuming normal operation")
			}
		}
	}

	// Load any existing snapshot, regenerating it if loading failed
	if bc.cacheConfig.SnapshotLimit > 0 {
		// If the chain was rewound past the snapshot persistent layer (causing
		// a recovery block number to be persisted to disk), check if we're still
		// in recovery mode and in that case, don't invalidate the snapshot on a
		// head mismatch.
		var recover bool

		head := bc.CurrentBlock()
		if layer := rawdb.ReadSnapshotRecoveryNumber(bc.db); layer != nil && *layer >= head.NumberU64() {
			log.Warn("Enabling snapshot recovery", "chainhead", head.NumberU64(), "diskbase", *layer)
			recover = true
		}
		snapconfig := snapshot.Config{
			CacheSize:  bc.cacheConfig.SnapshotLimit,
			Recovery:   recover,
			NoBuild:    bc.cacheConfig.SnapshotNoBuild,
			AsyncBuild: !bc.cacheConfig.SnapshotWait,
		}
		bc.snaps, _ = snapshot.New(snapconfig, bc.db, bc.triedb, head.Root())
	}

	// Start future block processor.
	bc.wg.Add(1)
	go bc.updateFutureBlocks()

	// If periodic cache journal is required, spin it up.
	if bc.cacheConfig.TrieCleanRejournal > 0 {
		if bc.cacheConfig.TrieCleanRejournal < time.Minute {
			log.Warn("Sanitizing invalid trie cache journal time", "provided", bc.cacheConfig.TrieCleanRejournal, "updated", time.Minute)
			bc.cacheConfig.TrieCleanRejournal = time.Minute
		}
		bc.wg.Add(1)
		go func() {
			defer bc.wg.Done()
			bc.triedb.SaveCachePeriodically(bc.cacheConfig.TrieCleanJournal, bc.cacheConfig.TrieCleanRejournal, bc.quit)
		}()
	}
	// Rewind the chain in case of an incompatible config upgrade.
	if compat, ok := genesisErr.(*params.ConfigCompatError); ok {
		log.Warn("Rewinding chain to upgrade configuration", "err", compat)
		if compat.RewindToTime > 0 {
			bc.SetHeadWithTimestamp(compat.RewindToTime)
		} else {
			bc.SetHead(compat.RewindToBlock)
		}
		rawdb.WriteChainConfig(db, genesisHash, chainConfig)
	}
	// Start tx indexer/unindexer if required.
	if txLookupLimit != nil {
		bc.txLookupLimit = *txLookupLimit

		bc.wg.Add(1)
		go bc.maintainTxIndex()
	}
	return bc, nil
}

// empty returns an indicator whether the blockchain is empty.
// Note, it's a special case that we connect a non-empty ancient
// database with an empty node, so that we can plugin the ancient
// into node seamlessly.
func (bc *BlockChain) empty() bool {
	genesis := bc.genesisBlock.Hash()
	for _, hash := range []common.Hash{rawdb.ReadHeadBlockHash(bc.db), rawdb.ReadHeadHeaderHash(bc.db), rawdb.ReadHeadFastBlockHash(bc.db)} {
		if hash != genesis {
			return false
		}
	}
	return true
}

// loadLastState loads the last known chain state from the database. This method
// assumes that the chain manager mutex is held.
func (bc *BlockChain) loadLastState() error {
	// Restore the last known head block
	head := rawdb.ReadHeadBlockHash(bc.db)
	if head == (common.Hash{}) {
		// Corrupt or empty database, init from scratch
		log.Warn("Empty database, resetting chain")
		return bc.Reset()
	}
	// Make sure the entire head block is available
	currentBlock := bc.GetBlockByHash(head)
	if currentBlock == nil {
		// Corrupt or empty database, init from scratch
		log.Warn("Head block missing, resetting chain", "hash", head)
		return bc.Reset()
	}
	// Everything seems to be fine, set as the head block
	bc.currentBlock.Store(currentBlock)
	headBlockGauge.Update(int64(currentBlock.NumberU64()))

	// Restore the last known head header
	currentHeader := currentBlock.Header()
	if head := rawdb.ReadHeadHeaderHash(bc.db); head != (common.Hash{}) {
		if header := bc.GetHeaderByHash(head); header != nil {
			currentHeader = header
		}
	}
	bc.hc.SetCurrentHeader(currentHeader)

	// Restore the last known head fast block
	bc.currentFastBlock.Store(currentBlock)
	headFastBlockGauge.Update(int64(currentBlock.NumberU64()))

	if head := rawdb.ReadHeadFastBlockHash(bc.db); head != (common.Hash{}) {
		if block := bc.GetBlockByHash(head); block != nil {
			bc.currentFastBlock.Store(block)
			headFastBlockGauge.Update(int64(block.NumberU64()))
		}
	}

	// Restore the last known finalized block and safe block
	// Note: the safe block is not stored on disk and it is set to the last
	// known finalized block on startup
	if head := rawdb.ReadFinalizedBlockHash(bc.db); head != (common.Hash{}) {
		if block := bc.GetBlockByHash(head); block != nil {
			bc.currentFinalizedBlock.Store(block)
			headFinalizedBlockGauge.Update(int64(block.NumberU64()))
			bc.currentSafeBlock.Store(block)
			headSafeBlockGauge.Update(int64(block.NumberU64()))
		}
	}
	// Issue a status log for the user
	currentFastBlock := bc.CurrentFastBlock()
	currentFinalizedBlock := bc.CurrentFinalizedBlock()

	headerTd := bc.GetTd(currentHeader.Hash(), currentHeader.Number.Uint64())
	blockTd := bc.GetTd(currentBlock.Hash(), currentBlock.NumberU64())
	fastTd := bc.GetTd(currentFastBlock.Hash(), currentFastBlock.NumberU64())

	log.Info("Loaded most recent local header", "number", currentHeader.Number, "hash", currentHeader.Hash(), "td", headerTd, "age", common.PrettyAge(time.Unix(int64(currentHeader.Time), 0)))
	log.Info("Loaded most recent local full block", "number", currentBlock.Number(), "hash", currentBlock.Hash(), "td", blockTd, "age", common.PrettyAge(time.Unix(int64(currentBlock.Time()), 0)))
	log.Info("Loaded most recent local fast block", "number", currentFastBlock.Number(), "hash", currentFastBlock.Hash(), "td", fastTd, "age", common.PrettyAge(time.Unix(int64(currentFastBlock.Time()), 0)))

	if currentFinalizedBlock != nil {
		finalTd := bc.GetTd(currentFinalizedBlock.Hash(), currentFinalizedBlock.NumberU64())
		log.Info("Loaded most recent local finalized block", "number", currentFinalizedBlock.Number(), "hash", currentFinalizedBlock.Hash(), "td", finalTd, "age", common.PrettyAge(time.Unix(int64(currentFinalizedBlock.Time()), 0)))
	}
	if pivot := rawdb.ReadLastPivotNumber(bc.db); pivot != nil {
		log.Info("Loaded last fast-sync pivot marker", "number", *pivot)
	}
	return nil
}

// SetHead rewinds the local chain to a new head. Depending on whether the node
// was fast synced or full synced and in which state, the method will try to
// delete minimal data from disk whilst retaining chain consistency.
func (bc *BlockChain) SetHead(head uint64) error {
	if _, _, err := bc.setHeadBeyondRoot(head, 0, common.Hash{}, false, 0); err != nil {
		return err
	}
	// Send chain head event to update the transaction pool
	bc.chainHeadFeed.Send(ChainHeadEvent{Block: bc.CurrentBlock()})
	return nil
}

// SetHeadWithTimestamp rewinds the local chain to a new head that has at max
// the given timestamp. Depending on whether the node was fast synced or full
// synced and in which state, the method will try to delete minimal data from
// disk whilst retaining chain consistency.
func (bc *BlockChain) SetHeadWithTimestamp(timestamp uint64) error {
	if _, _, err := bc.setHeadBeyondRoot(0, timestamp, common.Hash{}, false, 0); err != nil {
		return err
	}
	// Send chain head event to update the transaction pool
	bc.chainHeadFeed.Send(ChainHeadEvent{Block: bc.CurrentBlock()})
	return nil
}

// SetFinalized sets the finalized block.
func (bc *BlockChain) SetFinalized(block *types.Block) {
	bc.currentFinalizedBlock.Store(block)
	if block != nil {
		rawdb.WriteFinalizedBlockHash(bc.db, block.Hash())
		headFinalizedBlockGauge.Update(int64(block.NumberU64()))
	} else {
		rawdb.WriteFinalizedBlockHash(bc.db, common.Hash{})
		headFinalizedBlockGauge.Update(0)
	}
}

// SetSafe sets the safe block.
func (bc *BlockChain) SetSafe(block *types.Block) {
	bc.currentSafeBlock.Store(block)
	if block != nil {
		headSafeBlockGauge.Update(int64(block.NumberU64()))
	} else {
		headSafeBlockGauge.Update(0)
	}
}

// setHeadBeyondRoot rewinds the local chain to a new head with the extra condition
// that the rewind must pass the specified state root. The extra condition is
// ignored if it causes rolling back more than rewindLimit Gas (0 meaning infinte).
// If the limit was hit, rewind to last block with state. This method is meant to be
// used when rewinding with snapshots enabled to ensure that we go back further than
// persistent disk layer. Depending on whether the node was fast synced or full, and
// in which state, the method will try to delete minimal data from disk whilst
// retaining chain consistency.
//
// The method also works in timestamp mode if `head == 0` but `time != 0`. In that
// case blocks are rolled back until the new head becomes older or equal to the
// requested time. If both `head` and `time` is 0, the chain is rewound to genesis.
//
// The method returns the block number where the requested root cap was found.
func (bc *BlockChain) setHeadBeyondRoot(head uint64, time uint64, root common.Hash, repair bool, rewindLimit uint64) (uint64, bool, error) {
	if !bc.chainmu.TryLock() {
		return 0, false, errChainStopped
	}
	defer bc.chainmu.Unlock()

	// Track the block number of the requested root hash
	var blockNumber uint64 // (no root == always 0)
	var rootFound bool

	// Retrieve the last pivot block to short circuit rollbacks beyond it and the
	// current freezer limit to start nuking id underflown
	pivot := rawdb.ReadLastPivotNumber(bc.db)
	frozen, _ := bc.db.Ancients()

	updateFn := func(db ethdb.KeyValueWriter, header *types.Header) (*types.Header, bool) {
		// Rewind the blockchain, ensuring we don't end up with a stateless head
		// block. Note, depth equality is permitted to allow using SetHead as a
		// chain reparation mechanism without deleting any data!
		if currentBlock := bc.CurrentBlock(); currentBlock != nil && header.Number.Uint64() <= currentBlock.NumberU64() {
			newHeadBlock := bc.GetBlock(header.Hash(), header.Number.Uint64())
			if newHeadBlock == nil {
				log.Error("Gap in the chain, rewinding to genesis", "number", header.Number, "hash", header.Hash())
				newHeadBlock = bc.genesisBlock
			} else {
				// Block exists, keep rewinding until we find one with state,
				// keeping rewinding until we exceed the optional threshold
				// root hash
				rootFound = (root == common.Hash{}) // Flag whether we're beyond the requested root (no root, always true)
				lastFullBlock := uint64(0)
				lastFullBlockHash := common.Hash{}
				gasRolledBack := uint64(0)

				for {
					if rewindLimit > 0 && lastFullBlock != 0 {
						// Arbitrum: track the amount of gas rolled back and stop the rollback early if necessary
						gasUsedInBlock := newHeadBlock.GasUsed()
						if bc.chainConfig.IsArbitrum() {
							receipts := bc.GetReceiptsByHash(newHeadBlock.Hash())
							for _, receipt := range receipts {
								gasUsedInBlock -= receipt.GasUsedForL1
							}
						}
						gasRolledBack += gasUsedInBlock
						if gasRolledBack >= rewindLimit {
							blockNumber = lastFullBlock
							newHeadBlock = bc.GetBlock(lastFullBlockHash, lastFullBlock)
							log.Debug("Rewound to block with state but not snapshot", "number", newHeadBlock.NumberU64(), "hash", newHeadBlock.Hash())
							break
						}
					}

					// If a root threshold was requested but not yet crossed, check
					if root != (common.Hash{}) && !rootFound && newHeadBlock.Root() == root {
						rootFound, blockNumber = true, newHeadBlock.NumberU64()
					}
					if !bc.HasState(newHeadBlock.Root()) {
						log.Trace("Block state missing, rewinding further", "number", newHeadBlock.NumberU64(), "hash", newHeadBlock.Hash())
						if pivot == nil || newHeadBlock.NumberU64() > *pivot {
							parent := bc.GetBlock(newHeadBlock.ParentHash(), newHeadBlock.NumberU64()-1)
							if parent != nil {
								newHeadBlock = parent
								continue
							}
							log.Error("Missing block in the middle, aiming genesis", "number", newHeadBlock.NumberU64()-1, "hash", newHeadBlock.ParentHash())
							newHeadBlock = bc.genesisBlock
						} else {
							log.Trace("Rewind passed pivot, aiming genesis", "number", newHeadBlock.NumberU64(), "hash", newHeadBlock.Hash(), "pivot", *pivot)
							newHeadBlock = bc.genesisBlock
						}
					} else if lastFullBlock == 0 {
						lastFullBlock = newHeadBlock.NumberU64()
						lastFullBlockHash = newHeadBlock.Hash()
					}

					if rootFound || newHeadBlock.NumberU64() <= bc.genesisBlock.NumberU64() {
						if newHeadBlock.NumberU64() <= bc.genesisBlock.NumberU64() {
							// Recommit the genesis state into disk in case the rewinding destination
							// is genesis block and the relevant state is gone. In the future this
							// rewinding destination can be the earliest block stored in the chain
							// if the historical chain pruning is enabled. In that case the logic
							// needs to be improved here.
							if !bc.HasState(bc.genesisBlock.Root()) {
<<<<<<< HEAD
								if err := CommitGenesisState(bc.db, bc.triedb, bc.genesisBlock.Hash()); err != nil {
=======
								// Arbitrum: we have a later block with state; use that instead.
								if lastFullBlock != 0 {
									blockNumber = lastFullBlock
									newHeadBlock = bc.GetBlock(lastFullBlockHash, lastFullBlock)
									log.Debug("Rewound to block with state but not snapshot", "number", newHeadBlock.NumberU64(), "hash", newHeadBlock.Hash())
									break
								}
								if err := CommitGenesisState(bc.db, bc.genesisBlock.Hash()); err != nil {
>>>>>>> 8c5b9339
									log.Crit("Failed to commit genesis state", "err", err)
								}
								log.Debug("Recommitted genesis state to disk")
							}
							newHeadBlock = bc.genesisBlock
						}
						log.Debug("Rewound to block with state", "number", newHeadBlock.NumberU64(), "hash", newHeadBlock.Hash())
						break
					}
					log.Debug("Skipping block with threshold state", "number", newHeadBlock.NumberU64(), "hash", newHeadBlock.Hash(), "root", newHeadBlock.Root())
					newHeadBlock = bc.GetBlock(newHeadBlock.ParentHash(), newHeadBlock.NumberU64()-1) // Keep rewinding
				}
			}
			rawdb.WriteHeadBlockHash(db, newHeadBlock.Hash())

			// Degrade the chain markers if they are explicitly reverted.
			// In theory we should update all in-memory markers in the
			// last step, however the direction of SetHead is from high
			// to low, so it's safe to update in-memory markers directly.
			bc.currentBlock.Store(newHeadBlock)
			headBlockGauge.Update(int64(newHeadBlock.NumberU64()))
		}
		// Rewind the fast block in a simpleton way to the target head
		if currentFastBlock := bc.CurrentFastBlock(); currentFastBlock != nil && header.Number.Uint64() < currentFastBlock.NumberU64() {
			newHeadFastBlock := bc.GetBlock(header.Hash(), header.Number.Uint64())
			// If either blocks reached nil, reset to the genesis state
			if newHeadFastBlock == nil {
				newHeadFastBlock = bc.genesisBlock
			}
			rawdb.WriteHeadFastBlockHash(db, newHeadFastBlock.Hash())

			// Degrade the chain markers if they are explicitly reverted.
			// In theory we should update all in-memory markers in the
			// last step, however the direction of SetHead is from high
			// to low, so it's safe the update in-memory markers directly.
			bc.currentFastBlock.Store(newHeadFastBlock)
			headFastBlockGauge.Update(int64(newHeadFastBlock.NumberU64()))
		}
		var (
			headHeader = bc.CurrentBlock().Header()
			headNumber = headHeader.Number.Uint64()
		)
		// If setHead underflown the freezer threshold and the block processing
		// intent afterwards is full block importing, delete the chain segment
		// between the stateful-block and the sethead target.
		var wipe bool
		if headNumber+1 < frozen {
			wipe = pivot == nil || headNumber >= *pivot
		}
		return headHeader, wipe // Only force wipe if full synced
	}
	// Rewind the header chain, deleting all block bodies until then
	delFn := func(db ethdb.KeyValueWriter, hash common.Hash, num uint64) {
		// Ignore the error here since light client won't hit this path
		frozen, _ := bc.db.Ancients()
		if num+1 <= frozen {
			// Truncate all relative data(header, total difficulty, body, receipt
			// and canonical hash) from ancient store.
			if err := bc.db.TruncateHead(num); err != nil {
				log.Crit("Failed to truncate ancient data", "number", num, "err", err)
			}
			// Remove the hash <-> number mapping from the active store.
			rawdb.DeleteHeaderNumber(db, hash)
		} else {
			// Remove relative body and receipts from the active store.
			// The header, total difficulty and canonical hash will be
			// removed in the hc.SetHead function.
			rawdb.DeleteBody(db, hash, num)
			rawdb.DeleteReceipts(db, hash, num)
		}
		// Todo(rjl493456442) txlookup, bloombits, etc
	}
	// If SetHead was only called as a chain reparation method, try to skip
	// touching the header chain altogether, unless the freezer is broken
	if repair {
		if target, force := updateFn(bc.db, bc.CurrentBlock().Header()); force {
			bc.hc.SetHead(target.Number.Uint64(), updateFn, delFn)
		}
	} else {
		// Rewind the chain to the requested head and keep going backwards until a
		// block with a state is found or fast sync pivot is passed
		if time > 0 {
			log.Warn("Rewinding blockchain to timestamp", "target", time)
			bc.hc.SetHeadWithTimestamp(time, updateFn, delFn)
		} else {
			log.Warn("Rewinding blockchain to block", "target", head)
			bc.hc.SetHead(head, updateFn, delFn)
		}
	}
	// Clear out any stale content from the caches
	bc.bodyCache.Purge()
	bc.bodyRLPCache.Purge()
	bc.receiptsCache.Purge()
	bc.blockCache.Purge()
	bc.txLookupCache.Purge()
	bc.futureBlocks.Purge()

	// Clear safe block, finalized block if needed
	if safe := bc.CurrentSafeBlock(); safe != nil && head < safe.NumberU64() {
		log.Warn("SetHead invalidated safe block")
		bc.SetSafe(nil)
	}
	if finalized := bc.CurrentFinalizedBlock(); finalized != nil && head < finalized.NumberU64() {
		log.Error("SetHead invalidated finalized block")
		bc.SetFinalized(nil)
	}

	return blockNumber, rootFound, bc.loadLastState()
}

// SnapSyncCommitHead sets the current head block to the one defined by the hash
// irrelevant what the chain contents were prior.
func (bc *BlockChain) SnapSyncCommitHead(hash common.Hash) error {
	// Make sure that both the block as well at its state trie exists
	block := bc.GetBlockByHash(hash)
	if block == nil {
		return fmt.Errorf("non existent block [%x..]", hash[:4])
	}
	root := block.Root()
	if !bc.HasState(root) {
		return fmt.Errorf("non existent state [%x..]", root[:4])
	}
	// If all checks out, manually set the head block.
	if !bc.chainmu.TryLock() {
		return errChainStopped
	}
	bc.currentBlock.Store(block)
	headBlockGauge.Update(int64(block.NumberU64()))
	bc.chainmu.Unlock()

	// Destroy any existing state snapshot and regenerate it in the background,
	// also resuming the normal maintenance of any previously paused snapshot.
	if bc.snaps != nil {
		bc.snaps.Rebuild(root)
	}
	log.Info("Committed new head block", "number", block.Number(), "hash", hash)
	return nil
}

// Reset purges the entire blockchain, restoring it to its genesis state.
func (bc *BlockChain) Reset() error {
	return bc.ResetWithGenesisBlock(bc.genesisBlock)
}

// ResetWithGenesisBlock purges the entire blockchain, restoring it to the
// specified genesis state.
func (bc *BlockChain) ResetWithGenesisBlock(genesis *types.Block) error {
	// Dump the entire block chain and purge the caches
	if err := bc.SetHead(0); err != nil {
		return err
	}
	if !bc.chainmu.TryLock() {
		return errChainStopped
	}
	defer bc.chainmu.Unlock()

	// Prepare the genesis block and reinitialise the chain
	batch := bc.db.NewBatch()
	rawdb.WriteTd(batch, genesis.Hash(), genesis.NumberU64(), genesis.Difficulty())
	rawdb.WriteBlock(batch, genesis)
	if err := batch.Write(); err != nil {
		log.Crit("Failed to write genesis block", "err", err)
	}
	bc.writeHeadBlock(genesis)

	// Last update all in-memory chain markers
	bc.genesisBlock = genesis
	bc.currentBlock.Store(bc.genesisBlock)
	headBlockGauge.Update(int64(bc.genesisBlock.NumberU64()))
	bc.hc.SetGenesis(bc.genesisBlock.Header())
	bc.hc.SetCurrentHeader(bc.genesisBlock.Header())
	bc.currentFastBlock.Store(bc.genesisBlock)
	headFastBlockGauge.Update(int64(bc.genesisBlock.NumberU64()))
	return nil
}

// Export writes the active chain to the given writer.
func (bc *BlockChain) Export(w io.Writer) error {
	return bc.ExportN(w, uint64(0), bc.CurrentBlock().NumberU64())
}

// ExportN writes a subset of the active chain to the given writer.
func (bc *BlockChain) ExportN(w io.Writer, first uint64, last uint64) error {
	if first > last {
		return fmt.Errorf("export failed: first (%d) is greater than last (%d)", first, last)
	}
	log.Info("Exporting batch of blocks", "count", last-first+1)

	var (
		parentHash common.Hash
		start      = time.Now()
		reported   = time.Now()
	)
	for nr := first; nr <= last; nr++ {
		block := bc.GetBlockByNumber(nr)
		if block == nil {
			return fmt.Errorf("export failed on #%d: not found", nr)
		}
		if nr > first && block.ParentHash() != parentHash {
			return fmt.Errorf("export failed: chain reorg during export")
		}
		parentHash = block.Hash()
		if err := block.EncodeRLP(w); err != nil {
			return err
		}
		if time.Since(reported) >= statsReportLimit {
			log.Info("Exporting blocks", "exported", block.NumberU64()-first, "elapsed", common.PrettyDuration(time.Since(start)))
			reported = time.Now()
		}
	}
	return nil
}

// writeHeadBlock injects a new head block into the current block chain. This method
// assumes that the block is indeed a true head. It will also reset the head
// header and the head fast sync block to this very same block if they are older
// or if they are on a different side chain.
//
// Note, this function assumes that the `mu` mutex is held!
func (bc *BlockChain) writeHeadBlock(block *types.Block) {
	// Add the block to the canonical chain number scheme and mark as the head
	batch := bc.db.NewBatch()
	rawdb.WriteHeadHeaderHash(batch, block.Hash())
	rawdb.WriteHeadFastBlockHash(batch, block.Hash())
	rawdb.WriteCanonicalHash(batch, block.Hash(), block.NumberU64())
	rawdb.WriteTxLookupEntriesByBlock(batch, block)
	rawdb.WriteHeadBlockHash(batch, block.Hash())

	// Flush the whole batch into the disk, exit the node if failed
	if err := batch.Write(); err != nil {
		log.Crit("Failed to update chain indexes and markers", "err", err)
	}
	// Update all in-memory chain markers in the last step
	bc.hc.SetCurrentHeader(block.Header())

	bc.currentFastBlock.Store(block)
	headFastBlockGauge.Update(int64(block.NumberU64()))

	bc.currentBlock.Store(block)
	headBlockGauge.Update(int64(block.NumberU64()))
}

// stop stops the blockchain service. If any imports are currently in progress
// it will abort them using the procInterrupt. This method stops all running
// goroutines, but does not do all the post-stop work of persisting data.
// OBS! It is generally recommended to use the Stop method!
// This method has been exposed to allow tests to stop the blockchain while simulating
// a crash.
func (bc *BlockChain) stopWithoutSaving() {
	if !atomic.CompareAndSwapInt32(&bc.running, 0, 1) {
		return
	}

	// Unsubscribe all subscriptions registered from blockchain.
	bc.scope.Close()

	// Signal shutdown to all goroutines.
	close(bc.quit)
	bc.StopInsert()

	// Now wait for all chain modifications to end and persistent goroutines to exit.
	//
	// Note: Close waits for the mutex to become available, i.e. any running chain
	// modification will have exited when Close returns. Since we also called StopInsert,
	// the mutex should become available quickly. It cannot be taken again after Close has
	// returned.
	bc.chainmu.Close()
	bc.wg.Wait()
}

// Stop stops the blockchain service. If any imports are currently in progress
// it will abort them using the procInterrupt.
func (bc *BlockChain) Stop() {
	bc.stopWithoutSaving()

	// Ensure that the entirety of the state snapshot is journalled to disk.
	var snapBase common.Hash
	if bc.snaps != nil {
		var err error
		if snapBase, err = bc.snaps.Journal(bc.CurrentBlock().Root()); err != nil {
			log.Error("Failed to journal state snapshot", "err", err)
		}
	}

	// Ensure the state of a recent block is also stored to disk before exiting.
	// We're writing three different states to catch different restart scenarios:
	//  - HEAD:     So we don't need to reprocess any blocks in the general case
	//  - HEAD-1:   So we don't do large reorgs if our HEAD becomes an uncle
	//  - HEAD-127: So we have a hard limit on the number of blocks reexecuted
	if !bc.cacheConfig.TrieDirtyDisabled {
		triedb := bc.triedb

		for _, offset := range []uint64{0, 1, bc.cacheConfig.TriesInMemory - 1, math.MaxUint64} {
			if number := bc.CurrentBlock().NumberU64(); number > offset {
				var recent *types.Block
				if offset == math.MaxUint {
					_, latest := bc.triegc.Peek()
					recent = bc.GetBlockByNumber(uint64(-latest))
				} else {
					recent = bc.GetBlockByNumber(number - offset)
				}
				if recent.Root() == (common.Hash{}) {
					continue
				}

				log.Info("Writing cached state to disk", "block", recent.Number(), "hash", recent.Hash(), "root", recent.Root())
				if err := triedb.Commit(recent.Root(), true); err != nil {
					log.Error("Failed to commit recent state trie", "err", err)
				}
			}
		}
		if snapBase != (common.Hash{}) {
			log.Info("Writing snapshot state to disk", "root", snapBase)
			if err := triedb.Commit(snapBase, true); err != nil {
				log.Error("Failed to commit recent state trie", "err", err)
			}
		}
		for !bc.triegc.Empty() {
			triedb.Dereference(bc.triegc.PopItem().Root)
		}
		if size, _ := triedb.Size(); size != 0 {
			log.Error("Dangling trie nodes after full cleanup")
		}
	}
	// Flush the collected preimages to disk
	if err := bc.stateCache.TrieDB().CommitPreimages(); err != nil {
		log.Error("Failed to commit trie preimages", "err", err)
	}
	// Ensure all live cached entries be saved into disk, so that we can skip
	// cache warmup when node restarts.
	if bc.cacheConfig.TrieCleanJournal != "" {
		bc.triedb.SaveCache(bc.cacheConfig.TrieCleanJournal)
	}
	log.Info("Blockchain stopped")
}

// StopInsert interrupts all insertion methods, causing them to return
// errInsertionInterrupted as soon as possible. Insertion is permanently disabled after
// calling this method.
func (bc *BlockChain) StopInsert() {
	atomic.StoreInt32(&bc.procInterrupt, 1)
}

// insertStopped returns true after StopInsert has been called.
func (bc *BlockChain) insertStopped() bool {
	return atomic.LoadInt32(&bc.procInterrupt) == 1
}

func (bc *BlockChain) procFutureBlocks() {
	blocks := make([]*types.Block, 0, bc.futureBlocks.Len())
	for _, hash := range bc.futureBlocks.Keys() {
		if block, exist := bc.futureBlocks.Peek(hash); exist {
			blocks = append(blocks, block)
		}
	}
	if len(blocks) > 0 {
		sort.Slice(blocks, func(i, j int) bool {
			return blocks[i].NumberU64() < blocks[j].NumberU64()
		})
		// Insert one by one as chain insertion needs contiguous ancestry between blocks
		for i := range blocks {
			bc.InsertChain(blocks[i : i+1])
		}
	}
}

// WriteStatus status of write
type WriteStatus byte

const (
	NonStatTy WriteStatus = iota
	CanonStatTy
	SideStatTy
)

// InsertReceiptChain attempts to complete an already existing header chain with
// transaction and receipt data.
func (bc *BlockChain) InsertReceiptChain(blockChain types.Blocks, receiptChain []types.Receipts, ancientLimit uint64) (int, error) {
	// We don't require the chainMu here since we want to maximize the
	// concurrency of header insertion and receipt insertion.
	bc.wg.Add(1)
	defer bc.wg.Done()

	var (
		ancientBlocks, liveBlocks     types.Blocks
		ancientReceipts, liveReceipts []types.Receipts
	)
	// Do a sanity check that the provided chain is actually ordered and linked
	for i := 0; i < len(blockChain); i++ {
		if i != 0 {
			if blockChain[i].NumberU64() != blockChain[i-1].NumberU64()+1 || blockChain[i].ParentHash() != blockChain[i-1].Hash() {
				log.Error("Non contiguous receipt insert", "number", blockChain[i].Number(), "hash", blockChain[i].Hash(), "parent", blockChain[i].ParentHash(),
					"prevnumber", blockChain[i-1].Number(), "prevhash", blockChain[i-1].Hash())
				return 0, fmt.Errorf("non contiguous insert: item %d is #%d [%x..], item %d is #%d [%x..] (parent [%x..])", i-1, blockChain[i-1].NumberU64(),
					blockChain[i-1].Hash().Bytes()[:4], i, blockChain[i].NumberU64(), blockChain[i].Hash().Bytes()[:4], blockChain[i].ParentHash().Bytes()[:4])
			}
		}
		if blockChain[i].NumberU64() <= ancientLimit {
			ancientBlocks, ancientReceipts = append(ancientBlocks, blockChain[i]), append(ancientReceipts, receiptChain[i])
		} else {
			liveBlocks, liveReceipts = append(liveBlocks, blockChain[i]), append(liveReceipts, receiptChain[i])
		}
	}

	var (
		stats = struct{ processed, ignored int32 }{}
		start = time.Now()
		size  = int64(0)
	)

	// updateHead updates the head fast sync block if the inserted blocks are better
	// and returns an indicator whether the inserted blocks are canonical.
	updateHead := func(head *types.Block) bool {
		if !bc.chainmu.TryLock() {
			return false
		}
		defer bc.chainmu.Unlock()

		// Rewind may have occurred, skip in that case.
		if bc.CurrentHeader().Number.Cmp(head.Number()) >= 0 {
			reorg, err := bc.forker.ReorgNeeded(bc.CurrentFastBlock().Header(), head.Header())
			if err != nil {
				log.Warn("Reorg failed", "err", err)
				return false
			} else if !reorg {
				return false
			}
			rawdb.WriteHeadFastBlockHash(bc.db, head.Hash())
			bc.currentFastBlock.Store(head)
			headFastBlockGauge.Update(int64(head.NumberU64()))
			return true
		}
		return false
	}

	// writeAncient writes blockchain and corresponding receipt chain into ancient store.
	//
	// this function only accepts canonical chain data. All side chain will be reverted
	// eventually.
	writeAncient := func(blockChain types.Blocks, receiptChain []types.Receipts) (int, error) {
		first := blockChain[0]
		last := blockChain[len(blockChain)-1]

		// Ensure genesis is in ancients.
		if first.NumberU64() == 1 {
			if frozen, _ := bc.db.Ancients(); frozen == 0 {
				b := bc.genesisBlock
				td := bc.genesisBlock.Difficulty()
				writeSize, err := rawdb.WriteAncientBlocks(bc.db, []*types.Block{b}, []types.Receipts{nil}, td)
				size += writeSize
				if err != nil {
					log.Error("Error writing genesis to ancients", "err", err)
					return 0, err
				}
				log.Info("Wrote genesis to ancients")
			}
		}
		// Before writing the blocks to the ancients, we need to ensure that
		// they correspond to the what the headerchain 'expects'.
		// We only check the last block/header, since it's a contiguous chain.
		if !bc.HasHeader(last.Hash(), last.NumberU64()) {
			return 0, fmt.Errorf("containing header #%d [%x..] unknown", last.Number(), last.Hash().Bytes()[:4])
		}

		// Write all chain data to ancients.
		td := bc.GetTd(first.Hash(), first.NumberU64())
		writeSize, err := rawdb.WriteAncientBlocks(bc.db, blockChain, receiptChain, td)
		size += writeSize
		if err != nil {
			log.Error("Error importing chain data to ancients", "err", err)
			return 0, err
		}

		// Write tx indices if any condition is satisfied:
		// * If user requires to reserve all tx indices(txlookuplimit=0)
		// * If all ancient tx indices are required to be reserved(txlookuplimit is even higher than ancientlimit)
		// * If block number is large enough to be regarded as a recent block
		// It means blocks below the ancientLimit-txlookupLimit won't be indexed.
		//
		// But if the `TxIndexTail` is not nil, e.g. Geth is initialized with
		// an external ancient database, during the setup, blockchain will start
		// a background routine to re-indexed all indices in [ancients - txlookupLimit, ancients)
		// range. In this case, all tx indices of newly imported blocks should be
		// generated.
		var batch = bc.db.NewBatch()
		for i, block := range blockChain {
			if bc.txLookupLimit == 0 || ancientLimit <= bc.txLookupLimit || block.NumberU64() >= ancientLimit-bc.txLookupLimit {
				rawdb.WriteTxLookupEntriesByBlock(batch, block)
			} else if rawdb.ReadTxIndexTail(bc.db) != nil {
				rawdb.WriteTxLookupEntriesByBlock(batch, block)
			}
			stats.processed++

			if batch.ValueSize() > ethdb.IdealBatchSize || i == len(blockChain)-1 {
				size += int64(batch.ValueSize())
				if err = batch.Write(); err != nil {
					fastBlock := bc.CurrentFastBlock().NumberU64()
					if err := bc.db.TruncateHead(fastBlock + 1); err != nil {
						log.Error("Can't truncate ancient store after failed insert", "err", err)
					}
					return 0, err
				}
				batch.Reset()
			}
		}

		// Sync the ancient store explicitly to ensure all data has been flushed to disk.
		if err := bc.db.Sync(); err != nil {
			return 0, err
		}
		// Update the current fast block because all block data is now present in DB.
		previousFastBlock := bc.CurrentFastBlock().NumberU64()
		if !updateHead(blockChain[len(blockChain)-1]) {
			// We end up here if the header chain has reorg'ed, and the blocks/receipts
			// don't match the canonical chain.
			if err := bc.db.TruncateHead(previousFastBlock + 1); err != nil {
				log.Error("Can't truncate ancient store after failed insert", "err", err)
			}
			return 0, errSideChainReceipts
		}

		// Delete block data from the main database.
		batch.Reset()
		canonHashes := make(map[common.Hash]struct{})
		for _, block := range blockChain {
			canonHashes[block.Hash()] = struct{}{}
			if block.NumberU64() == 0 {
				continue
			}
			rawdb.DeleteCanonicalHash(batch, block.NumberU64())
			rawdb.DeleteBlockWithoutNumber(batch, block.Hash(), block.NumberU64())
		}
		// Delete side chain hash-to-number mappings.
		for _, nh := range rawdb.ReadAllHashesInRange(bc.db, first.NumberU64(), last.NumberU64()) {
			if _, canon := canonHashes[nh.Hash]; !canon {
				rawdb.DeleteHeader(batch, nh.Hash, nh.Number)
			}
		}
		if err := batch.Write(); err != nil {
			return 0, err
		}
		return 0, nil
	}

	// writeLive writes blockchain and corresponding receipt chain into active store.
	writeLive := func(blockChain types.Blocks, receiptChain []types.Receipts) (int, error) {
		skipPresenceCheck := false
		batch := bc.db.NewBatch()
		for i, block := range blockChain {
			// Short circuit insertion if shutting down or processing failed
			if bc.insertStopped() {
				return 0, errInsertionInterrupted
			}
			// Short circuit if the owner header is unknown
			if !bc.HasHeader(block.Hash(), block.NumberU64()) {
				return i, fmt.Errorf("containing header #%d [%x..] unknown", block.Number(), block.Hash().Bytes()[:4])
			}
			if !skipPresenceCheck {
				// Ignore if the entire data is already known
				if bc.HasBlock(block.Hash(), block.NumberU64()) {
					stats.ignored++
					continue
				} else {
					// If block N is not present, neither are the later blocks.
					// This should be true, but if we are mistaken, the shortcut
					// here will only cause overwriting of some existing data
					skipPresenceCheck = true
				}
			}
			// Write all the data out into the database
			rawdb.WriteBody(batch, block.Hash(), block.NumberU64(), block.Body())
			rawdb.WriteReceipts(batch, block.Hash(), block.NumberU64(), receiptChain[i])
			rawdb.WriteTxLookupEntriesByBlock(batch, block) // Always write tx indices for live blocks, we assume they are needed

			// Write everything belongs to the blocks into the database. So that
			// we can ensure all components of body is completed(body, receipts,
			// tx indexes)
			if batch.ValueSize() >= ethdb.IdealBatchSize {
				if err := batch.Write(); err != nil {
					return 0, err
				}
				size += int64(batch.ValueSize())
				batch.Reset()
			}
			stats.processed++
		}
		// Write everything belongs to the blocks into the database. So that
		// we can ensure all components of body is completed(body, receipts,
		// tx indexes)
		if batch.ValueSize() > 0 {
			size += int64(batch.ValueSize())
			if err := batch.Write(); err != nil {
				return 0, err
			}
		}
		updateHead(blockChain[len(blockChain)-1])
		return 0, nil
	}

	// Write downloaded chain data and corresponding receipt chain data
	if len(ancientBlocks) > 0 {
		if n, err := writeAncient(ancientBlocks, ancientReceipts); err != nil {
			if err == errInsertionInterrupted {
				return 0, nil
			}
			return n, err
		}
	}
	// Write the tx index tail (block number from where we index) before write any live blocks
	if len(liveBlocks) > 0 && liveBlocks[0].NumberU64() == ancientLimit+1 {
		// The tx index tail can only be one of the following two options:
		// * 0: all ancient blocks have been indexed
		// * ancient-limit: the indices of blocks before ancient-limit are ignored
		if tail := rawdb.ReadTxIndexTail(bc.db); tail == nil {
			if bc.txLookupLimit == 0 || ancientLimit <= bc.txLookupLimit {
				rawdb.WriteTxIndexTail(bc.db, 0)
			} else {
				rawdb.WriteTxIndexTail(bc.db, ancientLimit-bc.txLookupLimit)
			}
		}
	}
	if len(liveBlocks) > 0 {
		if n, err := writeLive(liveBlocks, liveReceipts); err != nil {
			if err == errInsertionInterrupted {
				return 0, nil
			}
			return n, err
		}
	}

	head := blockChain[len(blockChain)-1]
	context := []interface{}{
		"count", stats.processed, "elapsed", common.PrettyDuration(time.Since(start)),
		"number", head.Number(), "hash", head.Hash(), "age", common.PrettyAge(time.Unix(int64(head.Time()), 0)),
		"size", common.StorageSize(size),
	}
	if stats.ignored > 0 {
		context = append(context, []interface{}{"ignored", stats.ignored}...)
	}
	log.Debug("Imported new block receipts", context...)

	return 0, nil
}

// writeBlockWithoutState writes only the block and its metadata to the database,
// but does not write any state. This is used to construct competing side forks
// up to the point where they exceed the canonical total difficulty.
func (bc *BlockChain) writeBlockWithoutState(block *types.Block, td *big.Int) (err error) {
	if bc.insertStopped() {
		return errInsertionInterrupted
	}

	batch := bc.db.NewBatch()
	rawdb.WriteTd(batch, block.Hash(), block.NumberU64(), td)
	rawdb.WriteBlock(batch, block)
	if err := batch.Write(); err != nil {
		log.Crit("Failed to write block into disk", "err", err)
	}
	return nil
}

// writeKnownBlock updates the head block flag with a known block
// and introduces chain reorg if necessary.
func (bc *BlockChain) writeKnownBlock(block *types.Block) error {
	current := bc.CurrentBlock()
	if block.ParentHash() != current.Hash() {
		if err := bc.reorg(current, block); err != nil {
			return err
		}
	}
	bc.writeHeadBlock(block)
	return nil
}

// writeBlockWithState writes block, metadata and corresponding state data to the
// database.
func (bc *BlockChain) writeBlockWithState(block *types.Block, receipts []*types.Receipt, state *state.StateDB) error {
	// Calculate the total difficulty of the block
	ptd := bc.GetTd(block.ParentHash(), block.NumberU64()-1)
	if ptd == nil {
		return consensus.ErrUnknownAncestor
	}
	// Make sure no inconsistent state is leaked during insertion
	externTd := new(big.Int).Add(block.Difficulty(), ptd)

	// Irrelevant of the canonical status, write the block itself to the database.
	//
	// Note all the components of block(td, hash->number map, header, body, receipts)
	// should be written atomically. BlockBatch is used for containing all components.
	blockBatch := bc.db.NewBatch()
	rawdb.WriteTd(blockBatch, block.Hash(), block.NumberU64(), externTd)
	rawdb.WriteBlock(blockBatch, block)
	rawdb.WriteReceipts(blockBatch, block.Hash(), block.NumberU64(), receipts)
	rawdb.WritePreimages(blockBatch, state.Preimages())
	if err := blockBatch.Write(); err != nil {
		log.Crit("Failed to write block into disk", "err", err)
	}
	// Commit all cached state changes into underlying memory database.
	root, err := state.Commit(bc.chainConfig.IsEIP158(block.Number()))
	if err != nil {
		return err
	}
	// If we're running an archive node, always flush
	if bc.cacheConfig.TrieDirtyDisabled {
		return bc.triedb.Commit(root, false)
	}

	// Full but not archive node, do proper garbage collection
	bc.triedb.Reference(root, common.Hash{}) // metadata reference to keep trie alive
	bc.triegc.Push(trieGcEntry{root, block.Header().Time}, -int64(block.NumberU64()))

	blockLimit := int64(block.NumberU64()) - int64(bc.cacheConfig.TriesInMemory)   // only cleared if below that
	timeLimit := time.Now().Unix() - int64(bc.cacheConfig.TrieRetention.Seconds()) // only cleared if less than that

	if blockLimit > 0 && timeLimit > 0 {
		// If we exceeded our memory allowance, flush matured singleton nodes to disk
		var (
			nodes, imgs = bc.triedb.Size()
			limit       = common.StorageSize(bc.cacheConfig.TrieDirtyLimit) * 1024 * 1024
		)
		if nodes > limit || imgs > 4*1024*1024 {
			bc.triedb.Cap(limit - ethdb.IdealBatchSize)
		}
		var prevEntry *trieGcEntry
		var prevNum uint64
		// Garbage collect anything below our required write retention
		for !bc.triegc.Empty() {
			triegcEntry, number := bc.triegc.Pop()
			if uint64(-number) > uint64(blockLimit) || triegcEntry.Timestamp > uint64(timeLimit) {
				bc.triegc.Push(triegcEntry, number)
				break
			}
			if prevEntry != nil {
				bc.triedb.Dereference(prevEntry.Root)
			}
			prevEntry = &triegcEntry
			prevNum = uint64(-number)
		}
		flushInterval := time.Duration(atomic.LoadInt64(&bc.flushInterval))
		// If we exceeded out time allowance, flush an entire trie to disk
		if bc.gcproc > flushInterval && prevEntry != nil {
			// If the header is missing (canonical chain behind), we're reorging a low
			// diff sidechain. Suspend committing until this operation is completed.
			header := bc.GetHeaderByNumber(prevNum)
			if header == nil {
				log.Warn("Reorg in progress, trie commit postponed")
			} else {
				// If we're exceeding limits but haven't reached a large enough memory gap,
				// warn the user that the system is becoming unstable.
				if blockLimit < int64(bc.lastWrite+bc.cacheConfig.TriesInMemory) && bc.gcproc >= 2*flushInterval {
					log.Info("State in memory for too long, committing", "time", bc.gcproc, "allowance", flushInterval, "optimum", float64(prevNum-bc.lastWrite)/float64(bc.cacheConfig.TriesInMemory))
				}
				// Flush an entire trie and restart the counters
				bc.triedb.Commit(header.Root, true)
				bc.lastWrite = prevNum
				bc.gcproc = 0
			}
		}
		if prevEntry != nil {
			bc.triedb.Dereference(prevEntry.Root)
		}
	}
	return nil
}

// WriteBlockAndSetHead writes the given block and all associated state to the database,
// and applies the block as the new chain head.
func (bc *BlockChain) WriteBlockAndSetHead(block *types.Block, receipts []*types.Receipt, logs []*types.Log, state *state.StateDB, emitHeadEvent bool) (status WriteStatus, err error) {
	if !bc.chainmu.TryLock() {
		return NonStatTy, errChainStopped
	}
	defer bc.chainmu.Unlock()

	return bc.writeBlockAndSetHead(block, receipts, logs, state, emitHeadEvent)
}

// writeBlockAndSetHead is the internal implementation of WriteBlockAndSetHead.
// This function expects the chain mutex to be held.
func (bc *BlockChain) writeBlockAndSetHead(block *types.Block, receipts []*types.Receipt, logs []*types.Log, state *state.StateDB, emitHeadEvent bool) (status WriteStatus, err error) {
	if err := bc.writeBlockWithState(block, receipts, state); err != nil {
		return NonStatTy, err
	}
	currentBlock := bc.CurrentBlock()
	reorg, err := bc.forker.ReorgNeeded(currentBlock.Header(), block.Header())
	if err != nil {
		return NonStatTy, err
	}
	if reorg {
		// Reorganise the chain if the parent is not the head block
		if block.ParentHash() != currentBlock.Hash() {
			if err := bc.reorg(currentBlock, block); err != nil {
				return NonStatTy, err
			}
		}
		status = CanonStatTy
	} else {
		status = SideStatTy
	}
	// Set new head.
	if status == CanonStatTy {
		bc.writeHeadBlock(block)
	}
	bc.futureBlocks.Remove(block.Hash())

	if status == CanonStatTy {
		bc.chainFeed.Send(ChainEvent{Block: block, Hash: block.Hash(), Logs: logs})
		if len(logs) > 0 {
			bc.logsFeed.Send(logs)
		}
		// In theory, we should fire a ChainHeadEvent when we inject
		// a canonical block, but sometimes we can insert a batch of
		// canonical blocks. Avoid firing too many ChainHeadEvents,
		// we will fire an accumulated ChainHeadEvent and disable fire
		// event here.
		if emitHeadEvent {
			bc.chainHeadFeed.Send(ChainHeadEvent{Block: block})
		}
	} else {
		bc.chainSideFeed.Send(ChainSideEvent{Block: block})
	}
	return status, nil
}

// addFutureBlock checks if the block is within the max allowed window to get
// accepted for future processing, and returns an error if the block is too far
// ahead and was not added.
//
// TODO after the transition, the future block shouldn't be kept. Because
// it's not checked in the Geth side anymore.
func (bc *BlockChain) addFutureBlock(block *types.Block) error {
	max := uint64(time.Now().Unix() + maxTimeFutureBlocks)
	if block.Time() > max {
		return fmt.Errorf("future block timestamp %v > allowed %v", block.Time(), max)
	}
	if block.Difficulty().Cmp(common.Big0) == 0 {
		// Never add PoS blocks into the future queue
		return nil
	}
	bc.futureBlocks.Add(block.Hash(), block)
	return nil
}

// InsertChain attempts to insert the given batch of blocks in to the canonical
// chain or, otherwise, create a fork. If an error is returned it will return
// the index number of the failing block as well an error describing what went
// wrong. After insertion is done, all accumulated events will be fired.
func (bc *BlockChain) InsertChain(chain types.Blocks) (int, error) {
	// Sanity check that we have something meaningful to import
	if len(chain) == 0 {
		return 0, nil
	}
	bc.blockProcFeed.Send(true)
	defer bc.blockProcFeed.Send(false)

	// Do a sanity check that the provided chain is actually ordered and linked.
	for i := 1; i < len(chain); i++ {
		block, prev := chain[i], chain[i-1]
		if block.NumberU64() != prev.NumberU64()+1 || block.ParentHash() != prev.Hash() {
			log.Error("Non contiguous block insert",
				"number", block.Number(),
				"hash", block.Hash(),
				"parent", block.ParentHash(),
				"prevnumber", prev.Number(),
				"prevhash", prev.Hash(),
			)
			return 0, fmt.Errorf("non contiguous insert: item %d is #%d [%x..], item %d is #%d [%x..] (parent [%x..])", i-1, prev.NumberU64(),
				prev.Hash().Bytes()[:4], i, block.NumberU64(), block.Hash().Bytes()[:4], block.ParentHash().Bytes()[:4])
		}
	}
	// Pre-checks passed, start the full block imports
	if !bc.chainmu.TryLock() {
		return 0, errChainStopped
	}
	defer bc.chainmu.Unlock()
	return bc.insertChain(chain, true, true)
}

// insertChain is the internal implementation of InsertChain, which assumes that
// 1) chains are contiguous, and 2) The chain mutex is held.
//
// This method is split out so that import batches that require re-injecting
// historical blocks can do so without releasing the lock, which could lead to
// racey behaviour. If a sidechain import is in progress, and the historic state
// is imported, but then new canon-head is added before the actual sidechain
// completes, then the historic state could be pruned again
func (bc *BlockChain) insertChain(chain types.Blocks, verifySeals, setHead bool) (int, error) {
	// If the chain is terminating, don't even bother starting up.
	if bc.insertStopped() {
		return 0, nil
	}

	// Start a parallel signature recovery (signer will fluke on fork transition, minimal perf loss)
	SenderCacher.RecoverFromBlocks(types.MakeSigner(bc.chainConfig, chain[0].Number()), chain)

	var (
		stats     = insertStats{startTime: mclock.Now()}
		lastCanon *types.Block
	)
	// Fire a single chain head event if we've progressed the chain
	defer func() {
		if lastCanon != nil && bc.CurrentBlock().Hash() == lastCanon.Hash() {
			bc.chainHeadFeed.Send(ChainHeadEvent{lastCanon})
		}
	}()
	// Start the parallel header verifier
	headers := make([]*types.Header, len(chain))
	seals := make([]bool, len(chain))

	for i, block := range chain {
		headers[i] = block.Header()
		seals[i] = verifySeals
	}
	abort, results := bc.engine.VerifyHeaders(bc, headers, seals)
	defer close(abort)

	// Peek the error for the first block to decide the directing import logic
	it := newInsertIterator(chain, results, bc.validator)
	block, err := it.next()

	// Left-trim all the known blocks that don't need to build snapshot
	if bc.skipBlock(err, it) {
		// First block (and state) is known
		//   1. We did a roll-back, and should now do a re-import
		//   2. The block is stored as a sidechain, and is lying about it's stateroot, and passes a stateroot
		//      from the canonical chain, which has not been verified.
		// Skip all known blocks that are behind us.
		var (
			reorg   bool
			current = bc.CurrentBlock()
		)
		for block != nil && bc.skipBlock(err, it) {
			reorg, err = bc.forker.ReorgNeeded(current.Header(), block.Header())
			if err != nil {
				return it.index, err
			}
			if reorg {
				// Switch to import mode if the forker says the reorg is necessary
				// and also the block is not on the canonical chain.
				// In eth2 the forker always returns true for reorg decision (blindly trusting
				// the external consensus engine), but in order to prevent the unnecessary
				// reorgs when importing known blocks, the special case is handled here.
				if block.NumberU64() > current.NumberU64() || bc.GetCanonicalHash(block.NumberU64()) != block.Hash() {
					break
				}
			}
			log.Debug("Ignoring already known block", "number", block.Number(), "hash", block.Hash())
			stats.ignored++

			block, err = it.next()
		}
		// The remaining blocks are still known blocks, the only scenario here is:
		// During the fast sync, the pivot point is already submitted but rollback
		// happens. Then node resets the head full block to a lower height via `rollback`
		// and leaves a few known blocks in the database.
		//
		// When node runs a fast sync again, it can re-import a batch of known blocks via
		// `insertChain` while a part of them have higher total difficulty than current
		// head full block(new pivot point).
		for block != nil && bc.skipBlock(err, it) {
			log.Debug("Writing previously known block", "number", block.Number(), "hash", block.Hash())
			if err := bc.writeKnownBlock(block); err != nil {
				return it.index, err
			}
			lastCanon = block

			block, err = it.next()
		}
		// Falls through to the block import
	}
	switch {
	// First block is pruned
	case errors.Is(err, consensus.ErrPrunedAncestor):
		if setHead {
			// First block is pruned, insert as sidechain and reorg only if TD grows enough
			log.Debug("Pruned ancestor, inserting as sidechain", "number", block.Number(), "hash", block.Hash())
			return bc.insertSideChain(block, it)
		} else {
			// We're post-merge and the parent is pruned, try to recover the parent state
			log.Debug("Pruned ancestor", "number", block.Number(), "hash", block.Hash())
			_, err := bc.recoverAncestors(block)
			return it.index, err
		}
	// First block is future, shove it (and all children) to the future queue (unknown ancestor)
	case errors.Is(err, consensus.ErrFutureBlock) || (errors.Is(err, consensus.ErrUnknownAncestor) && bc.futureBlocks.Contains(it.first().ParentHash())):
		for block != nil && (it.index == 0 || errors.Is(err, consensus.ErrUnknownAncestor)) {
			log.Debug("Future block, postponing import", "number", block.Number(), "hash", block.Hash())
			if err := bc.addFutureBlock(block); err != nil {
				return it.index, err
			}
			block, err = it.next()
		}
		stats.queued += it.processed()
		stats.ignored += it.remaining()

		// If there are any still remaining, mark as ignored
		return it.index, err

	// Some other error(except ErrKnownBlock) occurred, abort.
	// ErrKnownBlock is allowed here since some known blocks
	// still need re-execution to generate snapshots that are missing
	case err != nil && !errors.Is(err, ErrKnownBlock):
		bc.futureBlocks.Remove(block.Hash())
		stats.ignored += len(it.chain)
		bc.reportBlock(block, nil, err)
		return it.index, err
	}
	// No validation errors for the first block (or chain prefix skipped)
	var activeState *state.StateDB
	defer func() {
		// The chain importer is starting and stopping trie prefetchers. If a bad
		// block or other error is hit however, an early return may not properly
		// terminate the background threads. This defer ensures that we clean up
		// and dangling prefetcher, without defering each and holding on live refs.
		if activeState != nil {
			activeState.StopPrefetcher()
		}
	}()

	for ; block != nil && err == nil || errors.Is(err, ErrKnownBlock); block, err = it.next() {
		// If the chain is terminating, stop processing blocks
		if bc.insertStopped() {
			log.Debug("Abort during block processing")
			break
		}
		// If the header is a banned one, straight out abort
		if BadHashes[block.Hash()] {
			bc.reportBlock(block, nil, ErrBannedHash)
			return it.index, ErrBannedHash
		}
		// If the block is known (in the middle of the chain), it's a special case for
		// Clique blocks where they can share state among each other, so importing an
		// older block might complete the state of the subsequent one. In this case,
		// just skip the block (we already validated it once fully (and crashed), since
		// its header and body was already in the database). But if the corresponding
		// snapshot layer is missing, forcibly rerun the execution to build it.
		if bc.skipBlock(err, it) {
			logger := log.Debug
			if bc.chainConfig.Clique == nil {
				logger = log.Warn
			}
			logger("Inserted known block", "number", block.Number(), "hash", block.Hash(),
				"uncles", len(block.Uncles()), "txs", len(block.Transactions()), "gas", block.GasUsed(),
				"root", block.Root())

			// Special case. Commit the empty receipt slice if we meet the known
			// block in the middle. It can only happen in the clique chain. Whenever
			// we insert blocks via `insertSideChain`, we only commit `td`, `header`
			// and `body` if it's non-existent. Since we don't have receipts without
			// reexecution, so nothing to commit. But if the sidechain will be adopted
			// as the canonical chain eventually, it needs to be reexecuted for missing
			// state, but if it's this special case here(skip reexecution) we will lose
			// the empty receipt entry.
			if len(block.Transactions()) == 0 {
				rawdb.WriteReceipts(bc.db, block.Hash(), block.NumberU64(), nil)
			} else {
				log.Error("Please file an issue, skip known block execution without receipt",
					"hash", block.Hash(), "number", block.NumberU64())
			}
			if err := bc.writeKnownBlock(block); err != nil {
				return it.index, err
			}
			stats.processed++

			// We can assume that logs are empty here, since the only way for consecutive
			// Clique blocks to have the same state is if there are no transactions.
			lastCanon = block
			continue
		}

		// Retrieve the parent block and it's state to execute on top
		start := time.Now()
		parent := it.previous()
		if parent == nil {
			parent = bc.GetHeader(block.ParentHash(), block.NumberU64()-1)
		}
		statedb, err := state.New(parent.Root, bc.stateCache, bc.snaps)
		if err != nil {
			return it.index, err
		}

		// Enable prefetching to pull in trie node paths while processing transactions
		statedb.StartPrefetcher("chain")
		activeState = statedb

		// If we have a followup block, run that against the current state to pre-cache
		// transactions and probabilistically some of the account/storage trie nodes.
		var followupInterrupt uint32
		if !bc.cacheConfig.TrieCleanNoPrefetch {
			if followup, err := it.peek(); followup != nil && err == nil {
				throwaway, _ := state.New(parent.Root, bc.stateCache, bc.snaps)

				go func(start time.Time, followup *types.Block, throwaway *state.StateDB, interrupt *uint32) {
					bc.prefetcher.Prefetch(followup, throwaway, bc.vmConfig, &followupInterrupt)

					blockPrefetchExecuteTimer.Update(time.Since(start))
					if atomic.LoadUint32(interrupt) == 1 {
						blockPrefetchInterruptMeter.Mark(1)
					}
				}(time.Now(), followup, throwaway, &followupInterrupt)
			}
		}

		// Process block using the parent state as reference point
		substart := time.Now()
		receipts, logs, usedGas, err := bc.processor.Process(block, statedb, bc.vmConfig)
		if err != nil {
			bc.reportBlock(block, receipts, err)
			atomic.StoreUint32(&followupInterrupt, 1)
			return it.index, err
		}

		// Update the metrics touched during block processing
		accountReadTimer.Update(statedb.AccountReads)                 // Account reads are complete, we can mark them
		storageReadTimer.Update(statedb.StorageReads)                 // Storage reads are complete, we can mark them
		accountUpdateTimer.Update(statedb.AccountUpdates)             // Account updates are complete, we can mark them
		storageUpdateTimer.Update(statedb.StorageUpdates)             // Storage updates are complete, we can mark them
		snapshotAccountReadTimer.Update(statedb.SnapshotAccountReads) // Account reads are complete, we can mark them
		snapshotStorageReadTimer.Update(statedb.SnapshotStorageReads) // Storage reads are complete, we can mark them
		triehash := statedb.AccountHashes + statedb.StorageHashes     // Save to not double count in validation
		trieproc := statedb.SnapshotAccountReads + statedb.AccountReads + statedb.AccountUpdates
		trieproc += statedb.SnapshotStorageReads + statedb.StorageReads + statedb.StorageUpdates

		blockExecutionTimer.Update(time.Since(substart) - trieproc - triehash)

		// Validate the state using the default validator
		substart = time.Now()
		if err := bc.validator.ValidateState(block, statedb, receipts, usedGas); err != nil {
			bc.reportBlock(block, receipts, err)
			atomic.StoreUint32(&followupInterrupt, 1)
			return it.index, err
		}
		proctime := time.Since(start)

		// Update the metrics touched during block validation
		accountHashTimer.Update(statedb.AccountHashes) // Account hashes are complete, we can mark them
		storageHashTimer.Update(statedb.StorageHashes) // Storage hashes are complete, we can mark them
		blockValidationTimer.Update(time.Since(substart) - (statedb.AccountHashes + statedb.StorageHashes - triehash))

		// Write the block to the chain and get the status.
		substart = time.Now()
		var status WriteStatus
		if !setHead {
			// Don't set the head, only insert the block
			err = bc.writeBlockWithState(block, receipts, statedb)
		} else {
			status, err = bc.writeBlockAndSetHead(block, receipts, logs, statedb, false)
		}
		atomic.StoreUint32(&followupInterrupt, 1)
		if err != nil {
			return it.index, err
		}
		// Update the metrics touched during block commit
		accountCommitTimer.Update(statedb.AccountCommits)   // Account commits are complete, we can mark them
		storageCommitTimer.Update(statedb.StorageCommits)   // Storage commits are complete, we can mark them
		snapshotCommitTimer.Update(statedb.SnapshotCommits) // Snapshot commits are complete, we can mark them
		triedbCommitTimer.Update(statedb.TrieDBCommits)     // Triedb commits are complete, we can mark them

		blockWriteTimer.Update(time.Since(substart) - statedb.AccountCommits - statedb.StorageCommits - statedb.SnapshotCommits - statedb.TrieDBCommits)
		blockInsertTimer.UpdateSince(start)

		// Report the import stats before returning the various results
		stats.processed++
		stats.usedGas += usedGas

		dirty, _ := bc.triedb.Size()
		stats.report(chain, it.index, dirty, setHead)

		if !setHead {
			// After merge we expect few side chains. Simply count
			// all blocks the CL gives us for GC processing time
			bc.gcproc += proctime

			return it.index, nil // Direct block insertion of a single block
		}
		switch status {
		case CanonStatTy:
			log.Debug("Inserted new block", "number", block.Number(), "hash", block.Hash(),
				"uncles", len(block.Uncles()), "txs", len(block.Transactions()), "gas", block.GasUsed(),
				"elapsed", common.PrettyDuration(time.Since(start)),
				"root", block.Root())

			lastCanon = block

			// Only count canonical blocks for GC processing time
			bc.gcproc += proctime

		case SideStatTy:
			log.Debug("Inserted forked block", "number", block.Number(), "hash", block.Hash(),
				"diff", block.Difficulty(), "elapsed", common.PrettyDuration(time.Since(start)),
				"txs", len(block.Transactions()), "gas", block.GasUsed(), "uncles", len(block.Uncles()),
				"root", block.Root())

		default:
			// This in theory is impossible, but lets be nice to our future selves and leave
			// a log, instead of trying to track down blocks imports that don't emit logs.
			log.Warn("Inserted block with unknown status", "number", block.Number(), "hash", block.Hash(),
				"diff", block.Difficulty(), "elapsed", common.PrettyDuration(time.Since(start)),
				"txs", len(block.Transactions()), "gas", block.GasUsed(), "uncles", len(block.Uncles()),
				"root", block.Root())
		}
	}

	// Any blocks remaining here? The only ones we care about are the future ones
	if block != nil && errors.Is(err, consensus.ErrFutureBlock) {
		if err := bc.addFutureBlock(block); err != nil {
			return it.index, err
		}
		block, err = it.next()

		for ; block != nil && errors.Is(err, consensus.ErrUnknownAncestor); block, err = it.next() {
			if err := bc.addFutureBlock(block); err != nil {
				return it.index, err
			}
			stats.queued++
		}
	}
	stats.ignored += it.remaining()

	return it.index, err
}

// insertSideChain is called when an import batch hits upon a pruned ancestor
// error, which happens when a sidechain with a sufficiently old fork-block is
// found.
//
// The method writes all (header-and-body-valid) blocks to disk, then tries to
// switch over to the new chain if the TD exceeded the current chain.
// insertSideChain is only used pre-merge.
func (bc *BlockChain) insertSideChain(block *types.Block, it *insertIterator) (int, error) {
	var (
		externTd  *big.Int
		lastBlock = block
		current   = bc.CurrentBlock()
	)
	// The first sidechain block error is already verified to be ErrPrunedAncestor.
	// Since we don't import them here, we expect ErrUnknownAncestor for the remaining
	// ones. Any other errors means that the block is invalid, and should not be written
	// to disk.
	err := consensus.ErrPrunedAncestor
	for ; block != nil && errors.Is(err, consensus.ErrPrunedAncestor); block, err = it.next() {
		// Check the canonical state root for that number
		if number := block.NumberU64(); current.NumberU64() >= number {
			canonical := bc.GetBlockByNumber(number)
			if canonical != nil && canonical.Hash() == block.Hash() {
				// Not a sidechain block, this is a re-import of a canon block which has it's state pruned

				// Collect the TD of the block. Since we know it's a canon one,
				// we can get it directly, and not (like further below) use
				// the parent and then add the block on top
				externTd = bc.GetTd(block.Hash(), block.NumberU64())
				continue
			}
			if canonical != nil && canonical.Root() == block.Root() {
				// This is most likely a shadow-state attack. When a fork is imported into the
				// database, and it eventually reaches a block height which is not pruned, we
				// just found that the state already exist! This means that the sidechain block
				// refers to a state which already exists in our canon chain.
				//
				// If left unchecked, we would now proceed importing the blocks, without actually
				// having verified the state of the previous blocks.
				log.Warn("Sidechain ghost-state attack detected", "number", block.NumberU64(), "sideroot", block.Root(), "canonroot", canonical.Root())

				// If someone legitimately side-mines blocks, they would still be imported as usual. However,
				// we cannot risk writing unverified blocks to disk when they obviously target the pruning
				// mechanism.
				return it.index, errors.New("sidechain ghost-state attack")
			}
		}
		if externTd == nil {
			externTd = bc.GetTd(block.ParentHash(), block.NumberU64()-1)
		}
		externTd = new(big.Int).Add(externTd, block.Difficulty())

		if !bc.HasBlock(block.Hash(), block.NumberU64()) {
			start := time.Now()
			if err := bc.writeBlockWithoutState(block, externTd); err != nil {
				return it.index, err
			}
			log.Debug("Injected sidechain block", "number", block.Number(), "hash", block.Hash(),
				"diff", block.Difficulty(), "elapsed", common.PrettyDuration(time.Since(start)),
				"txs", len(block.Transactions()), "gas", block.GasUsed(), "uncles", len(block.Uncles()),
				"root", block.Root())
		}
		lastBlock = block
	}
	// At this point, we've written all sidechain blocks to database. Loop ended
	// either on some other error or all were processed. If there was some other
	// error, we can ignore the rest of those blocks.
	//
	// If the externTd was larger than our local TD, we now need to reimport the previous
	// blocks to regenerate the required state
	reorg, err := bc.forker.ReorgNeeded(current.Header(), lastBlock.Header())
	if err != nil {
		return it.index, err
	}
	if !reorg {
		localTd := bc.GetTd(current.Hash(), current.NumberU64())
		log.Info("Sidechain written to disk", "start", it.first().NumberU64(), "end", it.previous().Number, "sidetd", externTd, "localtd", localTd)
		return it.index, err
	}
	// Gather all the sidechain hashes (full blocks may be memory heavy)
	var (
		hashes  []common.Hash
		numbers []uint64
	)
	parent := it.previous()
	for parent != nil && !bc.HasState(parent.Root) {
		hashes = append(hashes, parent.Hash())
		numbers = append(numbers, parent.Number.Uint64())

		parent = bc.GetHeader(parent.ParentHash, parent.Number.Uint64()-1)
	}
	if parent == nil {
		return it.index, errors.New("missing parent")
	}
	// Import all the pruned blocks to make the state available
	var (
		blocks []*types.Block
		memory uint64
	)
	for i := len(hashes) - 1; i >= 0; i-- {
		// Append the next block to our batch
		block := bc.GetBlock(hashes[i], numbers[i])

		blocks = append(blocks, block)
		memory += block.Size()

		// If memory use grew too large, import and continue. Sadly we need to discard
		// all raised events and logs from notifications since we're too heavy on the
		// memory here.
		if len(blocks) >= 2048 || memory > 64*1024*1024 {
			log.Info("Importing heavy sidechain segment", "blocks", len(blocks), "start", blocks[0].NumberU64(), "end", block.NumberU64())
			if _, err := bc.insertChain(blocks, false, true); err != nil {
				return 0, err
			}
			blocks, memory = blocks[:0], 0

			// If the chain is terminating, stop processing blocks
			if bc.insertStopped() {
				log.Debug("Abort during blocks processing")
				return 0, nil
			}
		}
	}
	if len(blocks) > 0 {
		log.Info("Importing sidechain segment", "start", blocks[0].NumberU64(), "end", blocks[len(blocks)-1].NumberU64())
		return bc.insertChain(blocks, false, true)
	}
	return 0, nil
}

// recoverAncestors finds the closest ancestor with available state and re-execute
// all the ancestor blocks since that.
// recoverAncestors is only used post-merge.
// We return the hash of the latest block that we could correctly validate.
func (bc *BlockChain) recoverAncestors(block *types.Block) (common.Hash, error) {
	// Gather all the sidechain hashes (full blocks may be memory heavy)
	var (
		hashes  []common.Hash
		numbers []uint64
		parent  = block
	)
	for parent != nil && !bc.HasState(parent.Root()) {
		hashes = append(hashes, parent.Hash())
		numbers = append(numbers, parent.NumberU64())
		parent = bc.GetBlock(parent.ParentHash(), parent.NumberU64()-1)

		// If the chain is terminating, stop iteration
		if bc.insertStopped() {
			log.Debug("Abort during blocks iteration")
			return common.Hash{}, errInsertionInterrupted
		}
	}
	if parent == nil {
		return common.Hash{}, errors.New("missing parent")
	}
	// Import all the pruned blocks to make the state available
	for i := len(hashes) - 1; i >= 0; i-- {
		// If the chain is terminating, stop processing blocks
		if bc.insertStopped() {
			log.Debug("Abort during blocks processing")
			return common.Hash{}, errInsertionInterrupted
		}
		var b *types.Block
		if i == 0 {
			b = block
		} else {
			b = bc.GetBlock(hashes[i], numbers[i])
		}
		if _, err := bc.insertChain(types.Blocks{b}, false, false); err != nil {
			return b.ParentHash(), err
		}
	}
	return block.Hash(), nil
}

// collectLogs collects the logs that were generated or removed during
// the processing of a block. These logs are later announced as deleted or reborn.
func (bc *BlockChain) collectLogs(b *types.Block, removed bool) []*types.Log {
	receipts := rawdb.ReadRawReceipts(bc.db, b.Hash(), b.NumberU64())
	receipts.DeriveFields(bc.chainConfig, b.Hash(), b.NumberU64(), b.Transactions())

	var logs []*types.Log
	for _, receipt := range receipts {
		for _, log := range receipt.Logs {
			l := *log
			if removed {
				l.Removed = true
			}
			logs = append(logs, &l)
		}
	}
	return logs
}

// reorg takes two blocks, an old chain and a new chain and will reconstruct the
// blocks and inserts them to be part of the new canonical chain and accumulates
// potential missing transactions and post an event about them.
// Note the new head block won't be processed here, callers need to handle it
// externally.
func (bc *BlockChain) reorg(oldBlock, newBlock *types.Block) error {
	var (
		newChain    types.Blocks
		oldChain    types.Blocks
		commonBlock *types.Block

		deletedTxs []common.Hash
		addedTxs   []common.Hash
	)
	// Reduce the longer chain to the same number as the shorter one
	if oldBlock.NumberU64() > newBlock.NumberU64() {
		// Old chain is longer, gather all transactions and logs as deleted ones
		for ; oldBlock != nil && oldBlock.NumberU64() != newBlock.NumberU64(); oldBlock = bc.GetBlock(oldBlock.ParentHash(), oldBlock.NumberU64()-1) {
			oldChain = append(oldChain, oldBlock)
			for _, tx := range oldBlock.Transactions() {
				deletedTxs = append(deletedTxs, tx.Hash())
			}
		}
	} else {
		// New chain is longer, stash all blocks away for subsequent insertion
		for ; newBlock != nil && newBlock.NumberU64() != oldBlock.NumberU64(); newBlock = bc.GetBlock(newBlock.ParentHash(), newBlock.NumberU64()-1) {
			newChain = append(newChain, newBlock)
		}
	}
	if oldBlock == nil {
		return fmt.Errorf("invalid old chain")
	}
	if newBlock == nil {
		return fmt.Errorf("invalid new chain")
	}
	// Both sides of the reorg are at the same number, reduce both until the common
	// ancestor is found
	for {
		// If the common ancestor was found, bail out
		if oldBlock.Hash() == newBlock.Hash() {
			commonBlock = oldBlock
			break
		}
		// Remove an old block as well as stash away a new block
		oldChain = append(oldChain, oldBlock)
		for _, tx := range oldBlock.Transactions() {
			deletedTxs = append(deletedTxs, tx.Hash())
		}
		newChain = append(newChain, newBlock)

		// Step back with both chains
		oldBlock = bc.GetBlock(oldBlock.ParentHash(), oldBlock.NumberU64()-1)
		if oldBlock == nil {
			return fmt.Errorf("invalid old chain")
		}
		newBlock = bc.GetBlock(newBlock.ParentHash(), newBlock.NumberU64()-1)
		if newBlock == nil {
			return fmt.Errorf("invalid new chain")
		}
	}

	// Ensure the user sees large reorgs
	if len(oldChain) > 0 {
		logFn := log.Info
		msg := "Chain reorg detected"
		if len(oldChain) > 63 {
			msg = "Large chain reorg detected"
			logFn = log.Warn
		}
		var addFromHash common.Hash
		if len(newChain) > 0 {
			addFromHash = newChain[0].Hash()
		}
		logFn(msg, "number", commonBlock.Number(), "hash", commonBlock.Hash(),
			"drop", len(oldChain), "dropfrom", oldChain[0].Hash(), "add", len(newChain), "addfrom", addFromHash)
		blockReorgAddMeter.Mark(int64(len(newChain)))
		blockReorgDropMeter.Mark(int64(len(oldChain)))
		blockReorgMeter.Mark(1)
	} else if len(newChain) > 0 {
		// Special case happens in the post merge stage that current head is
		// the ancestor of new head while these two blocks are not consecutive
		log.Info("Extend chain", "add", len(newChain), "number", newChain[0].Number(), "hash", newChain[0].Hash())
		blockReorgAddMeter.Mark(int64(len(newChain)))
	} else {
		// len(newChain) == 0 && len(oldChain) > 0
		// rewind the canonical chain to a lower point.
		log.Error("Impossible reorg, please file an issue", "oldnum", oldBlock.Number(), "oldhash", oldBlock.Hash(), "oldblocks", len(oldChain), "newnum", newBlock.Number(), "newhash", newBlock.Hash(), "newblocks", len(newChain))
	}
	// Insert the new chain(except the head block(reverse order)),
	// taking care of the proper incremental order.
	for i := len(newChain) - 1; i >= 1; i-- {
		// Insert the block in the canonical way, re-writing history
		bc.writeHeadBlock(newChain[i])

		// Collect the new added transactions.
		for _, tx := range newChain[i].Transactions() {
			addedTxs = append(addedTxs, tx.Hash())
		}
	}

	// Delete useless indexes right now which includes the non-canonical
	// transaction indexes, canonical chain indexes which above the head.
	indexesBatch := bc.db.NewBatch()
	for _, tx := range types.HashDifference(deletedTxs, addedTxs) {
		rawdb.DeleteTxLookupEntry(indexesBatch, tx)
	}

	// Delete all hash markers that are not part of the new canonical chain.
	// Because the reorg function does not handle new chain head, all hash
	// markers greater than or equal to new chain head should be deleted.
	number := commonBlock.NumberU64()
	if len(newChain) > 1 {
		number = newChain[1].NumberU64()
	}
	for i := number + 1; ; i++ {
		hash := rawdb.ReadCanonicalHash(bc.db, i)
		if hash == (common.Hash{}) {
			break
		}
		rawdb.DeleteCanonicalHash(indexesBatch, i)
	}
	if err := indexesBatch.Write(); err != nil {
		log.Crit("Failed to delete useless indexes", "err", err)
	}

	// Send out events for logs from the old canon chain, and 'reborn'
	// logs from the new canon chain. The number of logs can be very
	// high, so the events are sent in batches of size around 512.

	// Deleted logs + blocks:
	var deletedLogs []*types.Log
	for i := len(oldChain) - 1; i >= 0; i-- {
		// Also send event for blocks removed from the canon chain.
		bc.chainSideFeed.Send(ChainSideEvent{Block: oldChain[i]})

		// Collect deleted logs for notification
		if logs := bc.collectLogs(oldChain[i], true); len(logs) > 0 {
			deletedLogs = append(deletedLogs, logs...)
		}
		if len(deletedLogs) > 512 {
			bc.rmLogsFeed.Send(RemovedLogsEvent{deletedLogs})
			deletedLogs = nil
		}
	}
	if len(deletedLogs) > 0 {
		bc.rmLogsFeed.Send(RemovedLogsEvent{deletedLogs})
	}

	// New logs:
	var rebirthLogs []*types.Log
	for i := len(newChain) - 1; i >= 1; i-- {
		if logs := bc.collectLogs(newChain[i], false); len(logs) > 0 {
			rebirthLogs = append(rebirthLogs, logs...)
		}
		if len(rebirthLogs) > 512 {
			bc.logsFeed.Send(rebirthLogs)
			rebirthLogs = nil
		}
	}
	if len(rebirthLogs) > 0 {
		bc.logsFeed.Send(rebirthLogs)
	}
	return nil
}

// InsertBlockWithoutSetHead executes the block, runs the necessary verification
// upon it and then persist the block and the associate state into the database.
// The key difference between the InsertChain is it won't do the canonical chain
// updating. It relies on the additional SetCanonical call to finalize the entire
// procedure.
func (bc *BlockChain) InsertBlockWithoutSetHead(block *types.Block) error {
	if !bc.chainmu.TryLock() {
		return errChainStopped
	}
	defer bc.chainmu.Unlock()

	_, err := bc.insertChain(types.Blocks{block}, true, false)
	return err
}

// SetCanonical rewinds the chain to set the new head block as the specified
// block. It's possible that the state of the new head is missing, and it will
// be recovered in this function as well.
func (bc *BlockChain) SetCanonical(head *types.Block) (common.Hash, error) {
	if !bc.chainmu.TryLock() {
		return common.Hash{}, errChainStopped
	}
	defer bc.chainmu.Unlock()

	// Re-execute the reorged chain in case the head state is missing.
	if !bc.HasState(head.Root()) {
		if latestValidHash, err := bc.recoverAncestors(head); err != nil {
			return latestValidHash, err
		}
		log.Info("Recovered head state", "number", head.Number(), "hash", head.Hash())
	}
	// Run the reorg if necessary and set the given block as new head.
	start := time.Now()
	if head.ParentHash() != bc.CurrentBlock().Hash() {
		if err := bc.reorg(bc.CurrentBlock(), head); err != nil {
			return common.Hash{}, err
		}
	}
	bc.writeHeadBlock(head)

	// Emit events
	logs := bc.collectLogs(head, false)
	bc.chainFeed.Send(ChainEvent{Block: head, Hash: head.Hash(), Logs: logs})
	if len(logs) > 0 {
		bc.logsFeed.Send(logs)
	}
	bc.chainHeadFeed.Send(ChainHeadEvent{Block: head})

	context := []interface{}{
		"number", head.Number(),
		"hash", head.Hash(),
		"root", head.Root(),
		"elapsed", time.Since(start),
	}
	if timestamp := time.Unix(int64(head.Time()), 0); time.Since(timestamp) > time.Minute {
		context = append(context, []interface{}{"age", common.PrettyAge(timestamp)}...)
	}
	log.Info("Chain head was updated", context...)
	return head.Hash(), nil
}

func (bc *BlockChain) updateFutureBlocks() {
	futureTimer := time.NewTicker(5 * time.Second)
	defer futureTimer.Stop()
	defer bc.wg.Done()
	for {
		select {
		case <-futureTimer.C:
			bc.procFutureBlocks()
		case <-bc.quit:
			return
		}
	}
}

// skipBlock returns 'true', if the block being imported can be skipped over, meaning
// that the block does not need to be processed but can be considered already fully 'done'.
func (bc *BlockChain) skipBlock(err error, it *insertIterator) bool {
	// We can only ever bypass processing if the only error returned by the validator
	// is ErrKnownBlock, which means all checks passed, but we already have the block
	// and state.
	if !errors.Is(err, ErrKnownBlock) {
		return false
	}
	// If we're not using snapshots, we can skip this, since we have both block
	// and (trie-) state
	if bc.snaps == nil {
		return true
	}
	var (
		header     = it.current() // header can't be nil
		parentRoot common.Hash
	)
	// If we also have the snapshot-state, we can skip the processing.
	if bc.snaps.Snapshot(header.Root) != nil {
		return true
	}
	// In this case, we have the trie-state but not snapshot-state. If the parent
	// snapshot-state exists, we need to process this in order to not get a gap
	// in the snapshot layers.
	// Resolve parent block
	if parent := it.previous(); parent != nil {
		parentRoot = parent.Root
	} else if parent = bc.GetHeaderByHash(header.ParentHash); parent != nil {
		parentRoot = parent.Root
	}
	if parentRoot == (common.Hash{}) {
		return false // Theoretically impossible case
	}
	// Parent is also missing snapshot: we can skip this. Otherwise process.
	if bc.snaps.Snapshot(parentRoot) == nil {
		return true
	}
	return false
}

// indexBlocks reindexes or unindexes transactions depending on user configuration
func (bc *BlockChain) indexBlocks(tail *uint64, head uint64, done chan struct{}) {
	defer func() { close(done) }()

	// The tail flag is not existent, it means the node is just initialized
	// and all blocks(may from ancient store) are not indexed yet.
	if tail == nil {
		from := uint64(0)
		if bc.txLookupLimit != 0 && head >= bc.txLookupLimit {
			from = head - bc.txLookupLimit + 1
		}
		rawdb.IndexTransactions(bc.db, from, head+1, bc.quit)
		return
	}
	// The tail flag is existent, but the whole chain is required to be indexed.
	if bc.txLookupLimit == 0 || head < bc.txLookupLimit {
		if *tail > 0 {
			// It can happen when chain is rewound to a historical point which
			// is even lower than the indexes tail, recap the indexing target
			// to new head to avoid reading non-existent block bodies.
			end := *tail
			if end > head+1 {
				end = head + 1
			}
			rawdb.IndexTransactions(bc.db, 0, end, bc.quit)
		}
		return
	}
	// Update the transaction index to the new chain state
	if head-bc.txLookupLimit+1 < *tail {
		// Reindex a part of missing indices and rewind index tail to HEAD-limit
		rawdb.IndexTransactions(bc.db, head-bc.txLookupLimit+1, *tail, bc.quit)
	} else {
		// Unindex a part of stale indices and forward index tail to HEAD-limit
		rawdb.UnindexTransactions(bc.db, *tail, head-bc.txLookupLimit+1, bc.quit)
	}
}

// maintainTxIndex is responsible for the construction and deletion of the
// transaction index.
//
// User can use flag `txlookuplimit` to specify a "recentness" block, below
// which ancient tx indices get deleted. If `txlookuplimit` is 0, it means
// all tx indices will be reserved.
//
// The user can adjust the txlookuplimit value for each launch after sync,
// Geth will automatically construct the missing indices or delete the extra
// indices.
func (bc *BlockChain) maintainTxIndex() {
	defer bc.wg.Done()

	// Listening to chain events and manipulate the transaction indexes.
	var (
		done   chan struct{}                  // Non-nil if background unindexing or reindexing routine is active.
		headCh = make(chan ChainHeadEvent, 1) // Buffered to avoid locking up the event feed
	)
	sub := bc.SubscribeChainHeadEvent(headCh)
	if sub == nil {
		return
	}
	defer sub.Unsubscribe()

	for {
		select {
		case head := <-headCh:
			if done == nil {
				done = make(chan struct{})
				go bc.indexBlocks(rawdb.ReadTxIndexTail(bc.db), head.Block.NumberU64(), done)
			}
		case <-done:
			done = nil
		case <-bc.quit:
			if done != nil {
				log.Info("Waiting background transaction indexer to exit")
				<-done
			}
			return
		}
	}
}

// reportBlock logs a bad block error.
func (bc *BlockChain) reportBlock(block *types.Block, receipts types.Receipts, err error) {
	rawdb.WriteBadBlock(bc.db, block)
	log.Error(summarizeBadBlock(block, receipts, bc.Config(), err))
}

// summarizeBadBlock returns a string summarizing the bad block and other
// relevant information.
func summarizeBadBlock(block *types.Block, receipts []*types.Receipt, config *params.ChainConfig, err error) string {
	var receiptString string
	for i, receipt := range receipts {
		receiptString += fmt.Sprintf("\n  %d: cumulative: %v gas: %v contract: %v status: %v tx: %v logs: %v bloom: %x state: %x",
			i, receipt.CumulativeGasUsed, receipt.GasUsed, receipt.ContractAddress.Hex(),
			receipt.Status, receipt.TxHash.Hex(), receipt.Logs, receipt.Bloom, receipt.PostState)
	}
	version, vcs := version.Info()
	platform := fmt.Sprintf("%s %s %s %s", version, runtime.Version(), runtime.GOARCH, runtime.GOOS)
	if vcs != "" {
		vcs = fmt.Sprintf("\nVCS: %s", vcs)
	}
	return fmt.Sprintf(`
########## BAD BLOCK #########
Block: %v (%#x)
Error: %v
Platform: %v%v
Chain config: %#v
Receipts: %v
##############################
`, block.Number(), block.Hash(), err, platform, vcs, config, receiptString)
}

// InsertHeaderChain attempts to insert the given header chain in to the local
// chain, possibly creating a reorg. If an error is returned, it will return the
// index number of the failing header as well an error describing what went wrong.
//
// The verify parameter can be used to fine tune whether nonce verification
// should be done or not. The reason behind the optional check is because some
// of the header retrieval mechanisms already need to verify nonces, as well as
// because nonces can be verified sparsely, not needing to check each.
func (bc *BlockChain) InsertHeaderChain(chain []*types.Header, checkFreq int) (int, error) {
	if len(chain) == 0 {
		return 0, nil
	}
	start := time.Now()
	if i, err := bc.hc.ValidateHeaderChain(chain, checkFreq); err != nil {
		return i, err
	}

	if !bc.chainmu.TryLock() {
		return 0, errChainStopped
	}
	defer bc.chainmu.Unlock()
	_, err := bc.hc.InsertHeaderChain(chain, start, bc.forker)
	return 0, err
}

// SetBlockValidatorAndProcessorForTesting sets the current validator and processor.
// This method can be used to force an invalid blockchain to be verified for tests.
// This method is unsafe and should only be used before block import starts.
func (bc *BlockChain) SetBlockValidatorAndProcessorForTesting(v Validator, p Processor) {
	bc.validator = v
	bc.processor = p
}

// SetTrieFlushInterval configures how often in-memory tries are persisted to disk.
// The interval is in terms of block processing time, not wall clock.
// It is thread-safe and can be called repeatedly without side effects.
func (bc *BlockChain) SetTrieFlushInterval(interval time.Duration) {
	atomic.StoreInt64(&bc.flushInterval, int64(interval))
}<|MERGE_RESOLUTION|>--- conflicted
+++ resolved
@@ -700,9 +700,6 @@
 							// if the historical chain pruning is enabled. In that case the logic
 							// needs to be improved here.
 							if !bc.HasState(bc.genesisBlock.Root()) {
-<<<<<<< HEAD
-								if err := CommitGenesisState(bc.db, bc.triedb, bc.genesisBlock.Hash()); err != nil {
-=======
 								// Arbitrum: we have a later block with state; use that instead.
 								if lastFullBlock != 0 {
 									blockNumber = lastFullBlock
@@ -710,8 +707,7 @@
 									log.Debug("Rewound to block with state but not snapshot", "number", newHeadBlock.NumberU64(), "hash", newHeadBlock.Hash())
 									break
 								}
-								if err := CommitGenesisState(bc.db, bc.genesisBlock.Hash()); err != nil {
->>>>>>> 8c5b9339
+								if err := CommitGenesisState(bc.db, bc.triedb, bc.genesisBlock.Hash()); err != nil {
 									log.Crit("Failed to commit genesis state", "err", err)
 								}
 								log.Debug("Recommitted genesis state to disk")
