--- conflicted
+++ resolved
@@ -760,15 +760,8 @@
 						lastFullBlock = newHeadBlock.NumberU64()
 						lastFullBlockHash = newHeadBlock.Hash()
 					}
-<<<<<<< HEAD
 					if rootFound || newHeadBlock.NumberU64() <= bc.genesisBlock.NumberU64() {
-						if newHeadBlock.NumberU64() <= bc.genesisBlock.NumberU64() {
-							bc.resetState()
-						} else if !bc.HasState(newHeadBlock.Root()) {
-=======
-					if beyondRoot || newHeadBlock.NumberU64() == 0 {
 						if !bc.HasState(newHeadBlock.Root()) && bc.stateRecoverable(newHeadBlock.Root()) {
->>>>>>> 73f5bcb7
 							// Rewind to a block with recoverable state. If the state is
 							// missing, run the state recovery here.
 							if err := bc.triedb.Recover(newHeadBlock.Root()); err != nil {
