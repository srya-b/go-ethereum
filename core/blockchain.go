--- conflicted
+++ resolved
@@ -69,10 +69,6 @@
 	accountCommitTimer = metrics.NewRegisteredResettingTimer("chain/account/commits", nil)
 
 	storageReadTimer   = metrics.NewRegisteredResettingTimer("chain/storage/reads", nil)
-<<<<<<< HEAD
-	storageHashTimer   = metrics.NewRegisteredResettingTimer("chain/storage/hashes", nil)
-=======
->>>>>>> 35b2d07f
 	storageUpdateTimer = metrics.NewRegisteredResettingTimer("chain/storage/updates", nil)
 	storageCommitTimer = metrics.NewRegisteredResettingTimer("chain/storage/commits", nil)
 
@@ -101,22 +97,12 @@
 )
 
 const (
-<<<<<<< HEAD
 	bodyCacheLimit       = 256
 	blockCacheLimit      = 256
 	receiptsCacheLimit   = 32
 	txLookupCacheLimit   = 1024
-	maxFutureBlocks      = 256
-	maxTimeFutureBlocks  = 30
 	DefaultTriesInMemory = 128
-	TriesInMemory        = 128
-=======
-	bodyCacheLimit     = 256
-	blockCacheLimit    = 256
-	receiptsCacheLimit = 32
-	txLookupCacheLimit = 1024
-
->>>>>>> 35b2d07f
+
 	// BlockChainVersion ensures that an incompatible database forces a resync from scratch.
 	//
 	// Changelog:
@@ -170,8 +156,8 @@
 }
 
 // arbitrum: exposing CacheConfig.triedbConfig to be used by Nitro when initializing arbos in database
-func (c *CacheConfig) TriedbConfig() *triedb.Config {
-	return c.triedbConfig()
+func (c *CacheConfig) TriedbConfig(isVerkle bool) *triedb.Config {
+	return c.triedbConfig(isVerkle)
 }
 
 // triedbConfig derives the configures for trie database.
@@ -295,7 +281,6 @@
 	forker     *ForkChoice
 	vmConfig   vm.Config
 	logger     *tracing.Hooks
-<<<<<<< HEAD
 
 	numberOfBlocksToSkipStateSaving      uint32
 	amountOfGasInBlocksToSkipStateSaving uint64
@@ -304,8 +289,6 @@
 type trieGcEntry struct {
 	Root      common.Hash
 	Timestamp uint64
-=======
->>>>>>> 35b2d07f
 }
 
 // NewBlockChain returns a fully initialised block chain using information
@@ -317,12 +300,9 @@
 	}
 	// Open trie database with provided config
 	triedb := triedb.NewDatabase(db, cacheConfig.triedbConfig(genesis != nil && genesis.IsVerkle()))
-<<<<<<< HEAD
 
 	var genesisHash common.Hash
 	var genesisErr error
-=======
->>>>>>> 35b2d07f
 
 	if chainConfig != nil && chainConfig.IsArbitrum() {
 		genesisHash = rawdb.ReadCanonicalHash(db, chainConfig.ArbitrumChainParams.GenesisBlockNum)
@@ -487,17 +467,10 @@
 			alloc, err := getGenesisState(bc.db, block.Hash())
 			if err != nil {
 				return nil, fmt.Errorf("failed to get genesis state: %w", err)
-<<<<<<< HEAD
 			}
 			if alloc == nil {
 				return nil, errors.New("live blockchain tracer requires genesis alloc to be set")
 			}
-=======
-			}
-			if alloc == nil {
-				return nil, errors.New("live blockchain tracer requires genesis alloc to be set")
-			}
->>>>>>> 35b2d07f
 			bc.logger.OnGenesisBlock(bc.genesisBlock, alloc)
 		}
 	}
@@ -887,11 +860,8 @@
 	var (
 		// Track the block number of the requested root hash
 		rootNumber uint64 // (no root == always 0)
-<<<<<<< HEAD
 		rootFound  bool
-=======
-
->>>>>>> 35b2d07f
+
 		// Retrieve the last pivot block to short circuit rollbacks beyond it
 		// and the current freezer limit to start nuking it's underflown.
 		pivot = rawdb.ReadLastPivotNumber(bc.db)
@@ -903,12 +873,9 @@
 		if currentBlock := bc.CurrentBlock(); currentBlock != nil && header.Number.Uint64() <= currentBlock.Number.Uint64() {
 			var newHeadBlock *types.Header
 			newHeadBlock, rootNumber = bc.rewindHead(header, root)
-<<<<<<< HEAD
 			if newHeadBlock.Number.Cmp(bc.genesisBlock.Number()) != 0 {
 				rootFound = (root == common.Hash{}) || newHeadBlock.Root == root
 			}
-=======
->>>>>>> 35b2d07f
 			rawdb.WriteHeadBlockHash(db, newHeadBlock.Hash())
 
 			// Degrade the chain markers if they are explicitly reverted.
@@ -1216,7 +1183,6 @@
 		if !bc.cacheConfig.TrieDirtyDisabled || bc.cacheConfig.MaxNumberOfBlocksToSkipStateSaving > 0 || bc.cacheConfig.MaxAmountOfGasToSkipStateSaving > 0 {
 			triedb := bc.triedb
 
-<<<<<<< HEAD
 			for _, offset := range []uint64{0, 1, bc.cacheConfig.TriesInMemory - 1, math.MaxUint64} {
 				if number := bc.CurrentBlock().Number.Uint64(); number > offset || offset == math.MaxUint64 {
 					var recent *types.Block
@@ -1229,11 +1195,6 @@
 					if recent == nil || recent.Root() == (common.Hash{}) {
 						continue
 					}
-=======
-			for _, offset := range []uint64{0, 1, state.TriesInMemory - 1} {
-				if number := bc.CurrentBlock().Number.Uint64(); number > offset {
-					recent := bc.GetBlockByNumber(number - offset)
->>>>>>> 35b2d07f
 
 					log.Info("Writing cached state to disk", "block", recent.Number(), "hash", recent.Hash(), "root", recent.Root())
 					if err := triedb.Commit(recent.Root(), true); err != nil {
@@ -1621,7 +1582,6 @@
 	bc.triedb.Reference(root, common.Hash{}) // metadata reference to keep trie alive
 	bc.triegc.Push(trieGcEntry{root, block.Header().Time}, -int64(block.NumberU64()))
 
-<<<<<<< HEAD
 	blockLimit := int64(block.NumberU64()) - int64(bc.cacheConfig.TriesInMemory)   // only cleared if below that
 	timeLimit := time.Now().Unix() - int64(bc.cacheConfig.TrieRetention.Seconds()) // only cleared if less than that
 
@@ -1668,36 +1628,6 @@
 				bc.triedb.Commit(header.Root, true)
 				bc.lastWrite = prevNum
 				bc.gcproc = 0
-=======
-	// Flush limits are not considered for the first TriesInMemory blocks.
-	current := block.NumberU64()
-	if current <= state.TriesInMemory {
-		return nil
-	}
-	// If we exceeded our memory allowance, flush matured singleton nodes to disk
-	var (
-		_, nodes, imgs = bc.triedb.Size() // all memory is contained within the nodes return for hashdb
-		limit          = common.StorageSize(bc.cacheConfig.TrieDirtyLimit) * 1024 * 1024
-	)
-	if nodes > limit || imgs > 4*1024*1024 {
-		bc.triedb.Cap(limit - ethdb.IdealBatchSize)
-	}
-	// Find the next state trie we need to commit
-	chosen := current - state.TriesInMemory
-	flushInterval := time.Duration(bc.flushInterval.Load())
-	// If we exceeded time allowance, flush an entire trie to disk
-	if bc.gcproc > flushInterval {
-		// If the header is missing (canonical chain behind), we're reorging a low
-		// diff sidechain. Suspend committing until this operation is completed.
-		header := bc.GetHeaderByNumber(chosen)
-		if header == nil {
-			log.Warn("Reorg in progress, trie commit postponed", "number", chosen)
-		} else {
-			// If we're exceeding limits but haven't reached a large enough memory gap,
-			// warn the user that the system is becoming unstable.
-			if chosen < bc.lastWrite+state.TriesInMemory && bc.gcproc >= 2*flushInterval {
-				log.Info("State in memory for too long, committing", "time", bc.gcproc, "allowance", flushInterval, "optimum", float64(chosen-bc.lastWrite)/state.TriesInMemory)
->>>>>>> 35b2d07f
 			}
 		}
 		if prevEntry != nil {
@@ -2053,89 +1983,6 @@
 	stats.ignored += it.remaining()
 	return it.index, err
 }
-<<<<<<< HEAD
-
-// blockProcessingResult is a summary of block processing
-// used for updating the stats.
-type blockProcessingResult struct {
-	usedGas  uint64
-	procTime time.Duration
-	status   WriteStatus
-}
-
-// processBlock executes and validates the given block. If there was no error
-// it writes the block and associated state to database.
-func (bc *BlockChain) processBlock(block *types.Block, statedb *state.StateDB, start time.Time, setHead bool) (_ *blockProcessingResult, blockEndErr error) {
-	if bc.logger != nil && bc.logger.OnBlockStart != nil {
-		td := bc.GetTd(block.ParentHash(), block.NumberU64()-1)
-		bc.logger.OnBlockStart(tracing.BlockEvent{
-			Block:     block,
-			TD:        td,
-			Finalized: bc.CurrentFinalBlock(),
-			Safe:      bc.CurrentSafeBlock(),
-		})
-	}
-	if bc.logger != nil && bc.logger.OnBlockEnd != nil {
-		defer func() {
-			bc.logger.OnBlockEnd(blockEndErr)
-		}()
-	}
-
-	// Process block using the parent state as reference point
-	pstart := time.Now()
-	receipts, logs, usedGas, err := bc.processor.Process(block, statedb, bc.vmConfig)
-	if err != nil {
-		bc.reportBlock(block, receipts, err)
-		return nil, err
-	}
-	ptime := time.Since(pstart)
-
-	vstart := time.Now()
-	if err := bc.validator.ValidateState(block, statedb, receipts, usedGas); err != nil {
-		bc.reportBlock(block, receipts, err)
-		return nil, err
-	}
-	vtime := time.Since(vstart)
-	proctime := time.Since(start) // processing + validation
-
-	// Update the metrics touched during block processing and validation
-	accountReadTimer.Update(statedb.AccountReads)                   // Account reads are complete(in processing)
-	storageReadTimer.Update(statedb.StorageReads)                   // Storage reads are complete(in processing)
-	snapshotAccountReadTimer.Update(statedb.SnapshotAccountReads)   // Account reads are complete(in processing)
-	snapshotStorageReadTimer.Update(statedb.SnapshotStorageReads)   // Storage reads are complete(in processing)
-	accountUpdateTimer.Update(statedb.AccountUpdates)               // Account updates are complete(in validation)
-	storageUpdateTimer.Update(statedb.StorageUpdates)               // Storage updates are complete(in validation)
-	accountHashTimer.Update(statedb.AccountHashes)                  // Account hashes are complete(in validation)
-	storageHashTimer.Update(statedb.StorageHashes)                  // Storage hashes are complete(in validation)
-	triehash := statedb.AccountHashes + statedb.StorageHashes       // The time spent on tries hashing
-	trieUpdate := statedb.AccountUpdates + statedb.StorageUpdates   // The time spent on tries update
-	trieRead := statedb.SnapshotAccountReads + statedb.AccountReads // The time spent on account read
-	trieRead += statedb.SnapshotStorageReads + statedb.StorageReads // The time spent on storage read
-	blockExecutionTimer.Update(ptime - trieRead)                    // The time spent on EVM processing
-	blockValidationTimer.Update(vtime - (triehash + trieUpdate))    // The time spent on block validation
-
-	// Write the block to the chain and get the status.
-	var (
-		wstart = time.Now()
-		status WriteStatus
-	)
-	if !setHead {
-		// Don't set the head, only insert the block
-		err = bc.writeBlockWithState(block, receipts, statedb)
-	} else {
-		status, err = bc.writeBlockAndSetHead(block, receipts, logs, statedb, false)
-	}
-	if err != nil {
-		return nil, err
-	}
-	// Update the metrics touched during block commit
-	accountCommitTimer.Update(statedb.AccountCommits)   // Account commits are complete, we can mark them
-	storageCommitTimer.Update(statedb.StorageCommits)   // Storage commits are complete, we can mark them
-	snapshotCommitTimer.Update(statedb.SnapshotCommits) // Snapshot commits are complete, we can mark them
-	triedbCommitTimer.Update(statedb.TrieDBCommits)     // Trie database commits are complete, we can mark them
-
-	blockWriteTimer.Update(time.Since(wstart) - statedb.AccountCommits - statedb.StorageCommits - statedb.SnapshotCommits - statedb.TrieDBCommits)
-=======
 
 // blockProcessingResult is a summary of block processing
 // used for updating the stats.
@@ -2216,7 +2063,6 @@
 	triedbCommitTimer.Update(statedb.TrieDBCommits)     // Trie database commits are complete, we can mark them
 
 	blockWriteTimer.Update(time.Since(wstart) - max(statedb.AccountCommits, statedb.StorageCommits) /* concurrent */ - statedb.SnapshotCommits - statedb.TrieDBCommits)
->>>>>>> 35b2d07f
 	blockInsertTimer.UpdateSince(start)
 
 	return &blockProcessingResult{usedGas: usedGas, procTime: proctime, status: status}, nil
