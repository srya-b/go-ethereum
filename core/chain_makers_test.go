--- conflicted
+++ resolved
@@ -123,11 +123,7 @@
 	})
 
 	// Import the chain. This runs all block validation rules.
-<<<<<<< HEAD
-	blockchain, _ := NewBlockChain(db, nil, nil, gspec, nil, beacon.NewFaker(), vm.Config{}, nil)
-=======
-	blockchain, _ := NewBlockChain(db, nil, gspec, nil, engine, vm.Config{}, nil)
->>>>>>> 39638c81
+	blockchain, _ := NewBlockChain(db, nil, nil, gspec, nil, engine, vm.Config{}, nil)
 	defer blockchain.Stop()
 
 	if i, err := blockchain.InsertChain(genchain); err != nil {
