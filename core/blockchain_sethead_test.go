--- conflicted
+++ resolved
@@ -2001,11 +2001,7 @@
 		config.SnapshotLimit = 256
 		config.SnapshotWait = true
 	}
-<<<<<<< HEAD
-	chain, err := NewBlockChain(db, config, nil, gspec, nil, engine, vm.Config{}, nil, nil)
-=======
-	chain, err := NewBlockChain(db, config, gspec, nil, engine, vm.Config{}, nil)
->>>>>>> c350d3ac
+	chain, err := NewBlockChain(db, config, nil, gspec, nil, engine, vm.Config{}, nil)
 	if err != nil {
 		t.Fatalf("Failed to create chain: %v", err)
 	}
