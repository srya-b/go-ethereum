--- conflicted
+++ resolved
@@ -252,19 +252,13 @@
 	evm          *vm.EVM
 }
 
-<<<<<<< HEAD
-// NewStateTransition initialises and returns a new state transition object.
-func NewStateTransition(evm *vm.EVM, msg *Message, gp *GasPool) *StateTransition {
+// newStateTransition initialises and returns a new state transition object.
+func newStateTransition(evm *vm.EVM, msg *Message, gp *GasPool) *stateTransition {
 	if ReadyEVMForL2 != nil {
 		ReadyEVMForL2(evm, msg)
 	}
 
-	return &StateTransition{
-=======
-// newStateTransition initialises and returns a new state transition object.
-func newStateTransition(evm *vm.EVM, msg *Message, gp *GasPool) *stateTransition {
 	return &stateTransition{
->>>>>>> a793bc7f
 		gp:    gp,
 		evm:   evm,
 		msg:   msg,
@@ -425,8 +419,7 @@
 //
 // However if any consensus issue encountered, return the error directly with
 // nil evm execution result.
-<<<<<<< HEAD
-func (st *StateTransition) TransitionDb() (*ExecutionResult, error) {
+func (st *stateTransition) execute() (*ExecutionResult, error) {
 	endTxNow, startHookUsedGas, err, returnData := st.evm.ProcessingHook.StartTxHook()
 	if endTxNow {
 		return &ExecutionResult{
@@ -437,9 +430,6 @@
 		}, nil
 	}
 
-=======
-func (st *stateTransition) execute() (*ExecutionResult, error) {
->>>>>>> a793bc7f
 	// First check this message satisfies all consensus rules before
 	// applying the message. The rules include these clauses
 	//
@@ -586,8 +576,7 @@
 	}, nil
 }
 
-<<<<<<< HEAD
-func (st *StateTransition) refundGas(refundQuotient uint64) uint64 {
+func (st *stateTransition) refundGas(refundQuotient uint64) uint64 {
 	st.gasRemaining += st.evm.ProcessingHook.ForceRefundGas()
 	nonrefundable := st.evm.ProcessingHook.NonrefundableGas()
 	var refund uint64
@@ -598,13 +587,6 @@
 			refund = st.state.GetRefund()
 		}
 		st.gasRemaining += refund
-=======
-func (st *stateTransition) refundGas(refundQuotient uint64) uint64 {
-	// Apply refund counter, capped to a refund quotient
-	refund := st.gasUsed() / refundQuotient
-	if refund > st.state.GetRefund() {
-		refund = st.state.GetRefund()
->>>>>>> a793bc7f
 	}
 
 	if st.evm.Config.Tracer != nil && st.evm.Config.Tracer.OnGasChange != nil && refund > 0 {
