// Copyright 2014 The go-ethereum Authors
// This file is part of the go-ethereum library.
//
// The go-ethereum library is free software: you can redistribute it and/or modify
// it under the terms of the GNU Lesser General Public License as published by
// the Free Software Foundation, either version 3 of the License, or
// (at your option) any later version.
//
// The go-ethereum library is distributed in the hope that it will be useful,
// but WITHOUT ANY WARRANTY; without even the implied warranty of
// MERCHANTABILITY or FITNESS FOR A PARTICULAR PURPOSE. See the
// GNU Lesser General Public License for more details.
//
// You should have received a copy of the GNU Lesser General Public License
// along with the go-ethereum library. If not, see <http://www.gnu.org/licenses/>.

package vm

import (
	"math/big"
	"sync/atomic"

	"github.com/holiman/uint256"

	"github.com/ethereum/go-ethereum/common"
	"github.com/ethereum/go-ethereum/crypto"
	"github.com/ethereum/go-ethereum/params"
)

// emptyCodeHash is used by create to ensure deployment is disallowed to already
// deployed contract addresses (relevant after the account abstraction).
var emptyCodeHash = crypto.Keccak256Hash(nil)

type (
	// CanTransferFunc is the signature of a transfer guard function
	CanTransferFunc func(StateDB, common.Address, *big.Int) bool
	// TransferFunc is the signature of a transfer function
	TransferFunc func(StateDB, common.Address, common.Address, *big.Int)
	// GetHashFunc returns the n'th block hash in the blockchain
	// and is used by the BLOCKHASH EVM op code.
	GetHashFunc func(uint64) common.Hash
)

func (evm *EVM) precompile(addr common.Address) (PrecompiledContract, bool) {
	var precompiles map[common.Address]PrecompiledContract
	switch {
<<<<<<< HEAD
	case evm.chainRules.IsArbitrum:
		precompiles = PrecompiledContractsArbitrum
=======
	case evm.chainRules.IsCancun:
		precompiles = PrecompiledContractsCancun
>>>>>>> c537ace2
	case evm.chainRules.IsBerlin:
		precompiles = PrecompiledContractsBerlin
	case evm.chainRules.IsIstanbul:
		precompiles = PrecompiledContractsIstanbul
	case evm.chainRules.IsByzantium:
		precompiles = PrecompiledContractsByzantium
	default:
		precompiles = PrecompiledContractsHomestead
	}
	p, ok := precompiles[addr]
	return p, ok
}

// BlockContext provides the EVM with auxiliary information. Once provided
// it shouldn't be modified.
type BlockContext struct {
	// CanTransfer returns whether the account contains
	// sufficient ether to transfer the value
	CanTransfer CanTransferFunc
	// Transfer transfers ether from one account to the other
	Transfer TransferFunc
	// GetHash returns the hash corresponding to n
	GetHash GetHashFunc

	// Block information
	Coinbase    common.Address // Provides information for COINBASE
	GasLimit    uint64         // Provides information for GASLIMIT
	BlockNumber *big.Int       // Provides information for NUMBER
	Time        uint64         // Provides information for TIME
	Difficulty  *big.Int       // Provides information for DIFFICULTY
	BaseFee     *big.Int       // Provides information for BASEFEE
	Random      *common.Hash   // Provides information for PREVRANDAO

	// Arbitrum information
	ArbOSVersion uint64
}

// TxContext provides the EVM with information about a transaction.
// All fields can change between transactions.
type TxContext struct {
	// Message information
	Origin     common.Address // Provides information for ORIGIN
	GasPrice   *big.Int       // Provides information for GASPRICE
	BlobHashes []common.Hash  // Provides information for BLOBHASH
}

// EVM is the Ethereum Virtual Machine base object and provides
// the necessary tools to run a contract on the given state with
// the provided context. It should be noted that any error
// generated through any of the calls should be considered a
// revert-state-and-consume-all-gas operation, no checks on
// specific errors should ever be performed. The interpreter makes
// sure that any errors generated are to be considered faulty code.
//
// The EVM should never be reused and is not thread safe.
type EVM struct {
	ProcessingHook TxProcessingHook

	// Context provides auxiliary blockchain related information
	Context BlockContext
	TxContext
	// StateDB gives access to the underlying state
	StateDB StateDB
	// Depth is the current call stack
	depth int

	// chainConfig contains information about the current chain
	chainConfig *params.ChainConfig
	// chain rules contains the chain rules for the current epoch
	chainRules params.Rules
	// virtual machine configuration options used to initialise the
	// evm.
	Config Config
	// global (to this context) ethereum virtual machine
	// used throughout the execution of the tx.
	interpreter *EVMInterpreter
	// abort is used to abort the EVM calling operations
	abort atomic.Bool
	// callGasTemp holds the gas available for the current call. This is needed because the
	// available gas is calculated in gasCall* according to the 63/64 rule and later
	// applied in opCall*.
	callGasTemp uint64
}

// NewEVM returns a new EVM. The returned EVM is not thread safe and should
// only ever be used *once*.
func NewEVM(blockCtx BlockContext, txCtx TxContext, statedb StateDB, chainConfig *params.ChainConfig, config Config) *EVM {
	evm := &EVM{
		Context:     blockCtx,
		TxContext:   txCtx,
		StateDB:     statedb,
		Config:      config,
		chainConfig: chainConfig,
		chainRules:  chainConfig.Rules(blockCtx.BlockNumber, blockCtx.Random != nil, blockCtx.Time, blockCtx.ArbOSVersion),
	}
	evm.ProcessingHook = DefaultTxProcessor{evm: evm}
	evm.interpreter = NewEVMInterpreter(evm)
	return evm
}

// Reset resets the EVM with a new transaction context.Reset
// This is not threadsafe and should only be done very cautiously.
func (evm *EVM) Reset(txCtx TxContext, statedb StateDB) {
	evm.TxContext = txCtx
	evm.StateDB = statedb
}

// Cancel cancels any running EVM operation. This may be called concurrently and
// it's safe to be called multiple times.
func (evm *EVM) Cancel() {
	evm.abort.Store(true)
}

// Cancelled returns true if Cancel has been called
func (evm *EVM) Cancelled() bool {
	return evm.abort.Load()
}

// Interpreter returns the current interpreter
func (evm *EVM) Interpreter() *EVMInterpreter {
	return evm.interpreter
}

// SetBlockContext updates the block context of the EVM.
func (evm *EVM) SetBlockContext(blockCtx BlockContext) {
	evm.Context = blockCtx
	num := blockCtx.BlockNumber
	timestamp := blockCtx.Time
	evm.chainRules = evm.chainConfig.Rules(num, blockCtx.Random != nil, timestamp, blockCtx.ArbOSVersion)
}

// Call executes the contract associated with the addr with the given input as
// parameters. It also handles any necessary value transfer required and takes
// the necessary steps to create accounts and reverses the state in case of an
// execution error or failed value transfer.
func (evm *EVM) Call(caller ContractRef, addr common.Address, input []byte, gas uint64, value *big.Int) (ret []byte, leftOverGas uint64, err error) {
	// Fail if we're trying to execute above the call depth limit
	if evm.depth > int(params.CallCreateDepth) {
		return nil, gas, ErrDepth
	}
	// Fail if we're trying to transfer more than the available balance
	if value.Sign() != 0 && !evm.Context.CanTransfer(evm.StateDB, caller.Address(), value) {
		return nil, gas, ErrInsufficientBalance
	}
	snapshot := evm.StateDB.Snapshot()
	p, isPrecompile := evm.precompile(addr)
	debug := evm.Config.Tracer != nil

	if !evm.StateDB.Exist(addr) {
		if !isPrecompile && evm.chainRules.IsEIP158 && value.Sign() == 0 {
			// Calling a non existing account, don't do anything, but ping the tracer
			if debug {
				if evm.depth == 0 {
					evm.Config.Tracer.CaptureStart(evm, caller.Address(), addr, false, input, gas, value)
					evm.Config.Tracer.CaptureEnd(ret, 0, nil)
				} else {
					evm.Config.Tracer.CaptureEnter(CALL, caller.Address(), addr, input, gas, value)
					evm.Config.Tracer.CaptureExit(ret, 0, nil)
				}
			}
			return nil, gas, nil
		}
		evm.StateDB.CreateAccount(addr)
	}
	evm.Context.Transfer(evm.StateDB, caller.Address(), addr, value)

	// Capture the tracer start/end events in debug mode
	if debug {
		if evm.depth == 0 {
			evm.Config.Tracer.CaptureStart(evm, caller.Address(), addr, false, input, gas, value)
			defer func(startGas uint64) { // Lazy evaluation of the parameters
				evm.Config.Tracer.CaptureEnd(ret, startGas-gas, err)
			}(gas)
		} else {
			// Handle tracer events for entering and exiting a call frame
			evm.Config.Tracer.CaptureEnter(CALL, caller.Address(), addr, input, gas, value)
			defer func(startGas uint64) {
				evm.Config.Tracer.CaptureExit(ret, startGas-gas, err)
			}(gas)
		}
	}

	if isPrecompile {
		info := &AdvancedPrecompileCall{
			PrecompileAddress: addr,
			ActingAsAddress:   addr,
			Caller:            caller.Address(),
			Value:             value,
			ReadOnly:          false,
			Evm:               evm,
		}
		ret, gas, err = RunPrecompiledContract(p, input, gas, info)
	} else {
		// Initialise a new contract and set the code that is to be used by the EVM.
		// The contract is a scoped environment for this execution context only.
		code := evm.StateDB.GetCode(addr)
		if len(code) == 0 {
			ret, err = nil, nil // gas is unchanged
		} else {
			addrCopy := addr
			// If the account has no code, we can abort here
			// The depth-check is already done, and precompiles handled above
			contract := NewContract(caller, AccountRef(addrCopy), value, gas)
			contract.SetCallCode(&addrCopy, evm.StateDB.GetCodeHash(addrCopy), code)
			ret, err = evm.interpreter.Run(contract, input, false)
			gas = contract.Gas
		}
	}
	// When an error was returned by the EVM or when setting the creation code
	// above we revert to the snapshot and consume any gas remaining. Additionally
	// when we're in homestead this also counts for code storage gas errors.
	if err != nil {
		evm.StateDB.RevertToSnapshot(snapshot)
		if err != ErrExecutionReverted {
			gas = 0
		}
		// TODO: consider clearing up unused snapshots:
		//} else {
		//	evm.StateDB.DiscardSnapshot(snapshot)
	}
	return ret, gas, err
}

// CallCode executes the contract associated with the addr with the given input
// as parameters. It also handles any necessary value transfer required and takes
// the necessary steps to create accounts and reverses the state in case of an
// execution error or failed value transfer.
//
// CallCode differs from Call in the sense that it executes the given address'
// code with the caller as context.
func (evm *EVM) CallCode(caller ContractRef, addr common.Address, input []byte, gas uint64, value *big.Int) (ret []byte, leftOverGas uint64, err error) {
	// Fail if we're trying to execute above the call depth limit
	if evm.depth > int(params.CallCreateDepth) {
		return nil, gas, ErrDepth
	}
	// Fail if we're trying to transfer more than the available balance
	// Note although it's noop to transfer X ether to caller itself. But
	// if caller doesn't have enough balance, it would be an error to allow
	// over-charging itself. So the check here is necessary.
	if !evm.Context.CanTransfer(evm.StateDB, caller.Address(), value) {
		return nil, gas, ErrInsufficientBalance
	}
	var snapshot = evm.StateDB.Snapshot()

	// Invoke tracer hooks that signal entering/exiting a call frame
	if evm.Config.Tracer != nil {
		evm.Config.Tracer.CaptureEnter(CALLCODE, caller.Address(), addr, input, gas, value)
		defer func(startGas uint64) {
			evm.Config.Tracer.CaptureExit(ret, startGas-gas, err)
		}(gas)
	}

	// It is allowed to call precompiles, even via delegatecall
	if p, isPrecompile := evm.precompile(addr); isPrecompile {
		info := &AdvancedPrecompileCall{
			PrecompileAddress: addr,
			ActingAsAddress:   caller.Address(),
			Caller:            caller.Address(),
			Value:             value,
			ReadOnly:          false,
			Evm:               evm,
		}
		ret, gas, err = RunPrecompiledContract(p, input, gas, info)
	} else {
		addrCopy := addr
		// Initialise a new contract and set the code that is to be used by the EVM.
		// The contract is a scoped environment for this execution context only.
		contract := NewContract(caller, AccountRef(caller.Address()), value, gas)
		contract.SetCallCode(&addrCopy, evm.StateDB.GetCodeHash(addrCopy), evm.StateDB.GetCode(addrCopy))
		ret, err = evm.interpreter.Run(contract, input, false)
		gas = contract.Gas
	}
	if err != nil {
		evm.StateDB.RevertToSnapshot(snapshot)
		if err != ErrExecutionReverted {
			gas = 0
		}
	}
	return ret, gas, err
}

// DelegateCall executes the contract associated with the addr with the given input
// as parameters. It reverses the state in case of an execution error.
//
// DelegateCall differs from CallCode in the sense that it executes the given address'
// code with the caller as context and the caller is set to the caller of the caller.
func (evm *EVM) DelegateCall(caller ContractRef, addr common.Address, input []byte, gas uint64) (ret []byte, leftOverGas uint64, err error) {
	// Fail if we're trying to execute above the call depth limit
	if evm.depth > int(params.CallCreateDepth) {
		return nil, gas, ErrDepth
	}
	var snapshot = evm.StateDB.Snapshot()

	// Invoke tracer hooks that signal entering/exiting a call frame
	if evm.Config.Tracer != nil {
		// NOTE: caller must, at all times be a contract. It should never happen
		// that caller is something other than a Contract.
		parent := caller.(*Contract)
		// DELEGATECALL inherits value from parent call
		evm.Config.Tracer.CaptureEnter(DELEGATECALL, caller.Address(), addr, input, gas, parent.value)
		defer func(startGas uint64) {
			evm.Config.Tracer.CaptureExit(ret, startGas-gas, err)
		}(gas)
	}

	// It is allowed to call precompiles, even via delegatecall
	if p, isPrecompile := evm.precompile(addr); isPrecompile {
		caller := caller.(*Contract)
		info := &AdvancedPrecompileCall{
			PrecompileAddress: addr,
			ActingAsAddress:   caller.Address(),
			Caller:            caller.CallerAddress,
			Value:             caller.Value(),
			ReadOnly:          false,
			Evm:               evm,
		}
		ret, gas, err = RunPrecompiledContract(p, input, gas, info)
	} else {
		addrCopy := addr
		// Initialise a new contract and make initialise the delegate values
		contract := NewContract(caller, AccountRef(caller.Address()), nil, gas).AsDelegate()
		contract.SetCallCode(&addrCopy, evm.StateDB.GetCodeHash(addrCopy), evm.StateDB.GetCode(addrCopy))
		ret, err = evm.interpreter.Run(contract, input, false)
		gas = contract.Gas
	}
	if err != nil {
		evm.StateDB.RevertToSnapshot(snapshot)
		if err != ErrExecutionReverted {
			gas = 0
		}
	}
	return ret, gas, err
}

// StaticCall executes the contract associated with the addr with the given input
// as parameters while disallowing any modifications to the state during the call.
// Opcodes that attempt to perform such modifications will result in exceptions
// instead of performing the modifications.
func (evm *EVM) StaticCall(caller ContractRef, addr common.Address, input []byte, gas uint64) (ret []byte, leftOverGas uint64, err error) {
	// Fail if we're trying to execute above the call depth limit
	if evm.depth > int(params.CallCreateDepth) {
		return nil, gas, ErrDepth
	}
	// We take a snapshot here. This is a bit counter-intuitive, and could probably be skipped.
	// However, even a staticcall is considered a 'touch'. On mainnet, static calls were introduced
	// after all empty accounts were deleted, so this is not required. However, if we omit this,
	// then certain tests start failing; stRevertTest/RevertPrecompiledTouchExactOOG.json.
	// We could change this, but for now it's left for legacy reasons
	var snapshot = evm.StateDB.Snapshot()

	// We do an AddBalance of zero here, just in order to trigger a touch.
	// This doesn't matter on Mainnet, where all empties are gone at the time of Byzantium,
	// but is the correct thing to do and matters on other networks, in tests, and potential
	// future scenarios
	evm.StateDB.AddBalance(addr, big0)

	// Invoke tracer hooks that signal entering/exiting a call frame
	if evm.Config.Tracer != nil {
		evm.Config.Tracer.CaptureEnter(STATICCALL, caller.Address(), addr, input, gas, nil)
		defer func(startGas uint64) {
			evm.Config.Tracer.CaptureExit(ret, startGas-gas, err)
		}(gas)
	}

	if p, isPrecompile := evm.precompile(addr); isPrecompile {
		info := &AdvancedPrecompileCall{
			PrecompileAddress: addr,
			ActingAsAddress:   addr,
			Caller:            caller.Address(),
			Value:             new(big.Int),
			ReadOnly:          true,
			Evm:               evm,
		}
		ret, gas, err = RunPrecompiledContract(p, input, gas, info)
	} else {
		// At this point, we use a copy of address. If we don't, the go compiler will
		// leak the 'contract' to the outer scope, and make allocation for 'contract'
		// even if the actual execution ends on RunPrecompiled above.
		addrCopy := addr
		// Initialise a new contract and set the code that is to be used by the EVM.
		// The contract is a scoped environment for this execution context only.
		contract := NewContract(caller, AccountRef(addrCopy), new(big.Int), gas)
		contract.SetCallCode(&addrCopy, evm.StateDB.GetCodeHash(addrCopy), evm.StateDB.GetCode(addrCopy))
		// When an error was returned by the EVM or when setting the creation code
		// above we revert to the snapshot and consume any gas remaining. Additionally
		// when we're in Homestead this also counts for code storage gas errors.
		ret, err = evm.interpreter.Run(contract, input, true)
		gas = contract.Gas
	}
	if err != nil {
		evm.StateDB.RevertToSnapshot(snapshot)
		if err != ErrExecutionReverted {
			gas = 0
		}
	}
	return ret, gas, err
}

type codeAndHash struct {
	code []byte
	hash common.Hash
}

func (c *codeAndHash) Hash() common.Hash {
	if c.hash == (common.Hash{}) {
		c.hash = crypto.Keccak256Hash(c.code)
	}
	return c.hash
}

// create creates a new contract using code as deployment code.
func (evm *EVM) create(caller ContractRef, codeAndHash *codeAndHash, gas uint64, value *big.Int, address common.Address, typ OpCode) ([]byte, common.Address, uint64, error) {
	// Depth check execution. Fail if we're trying to execute above the
	// limit.
	if evm.depth > int(params.CallCreateDepth) {
		return nil, common.Address{}, gas, ErrDepth
	}
	if !evm.Context.CanTransfer(evm.StateDB, caller.Address(), value) {
		return nil, common.Address{}, gas, ErrInsufficientBalance
	}
	nonce := evm.StateDB.GetNonce(caller.Address())
	if nonce+1 < nonce {
		return nil, common.Address{}, gas, ErrNonceUintOverflow
	}
	evm.StateDB.SetNonce(caller.Address(), nonce+1)
	// We add this to the access list _before_ taking a snapshot. Even if the creation fails,
	// the access-list change should not be rolled back
	if evm.chainRules.IsBerlin {
		evm.StateDB.AddAddressToAccessList(address)
	}
	// Ensure there's no existing contract already at the designated address
	contractHash := evm.StateDB.GetCodeHash(address)
	if evm.StateDB.GetNonce(address) != 0 || (contractHash != (common.Hash{}) && contractHash != emptyCodeHash) {
		return nil, common.Address{}, 0, ErrContractAddressCollision
	}
	// Create a new account on the state
	snapshot := evm.StateDB.Snapshot()
	evm.StateDB.CreateAccount(address)
	if evm.chainRules.IsEIP158 {
		evm.StateDB.SetNonce(address, 1)
	}
	evm.Context.Transfer(evm.StateDB, caller.Address(), address, value)

	// Initialise a new contract and set the code that is to be used by the EVM.
	// The contract is a scoped environment for this execution context only.
	contract := NewContract(caller, AccountRef(address), value, gas)
	contract.SetCodeOptionalHash(&address, codeAndHash)

	if evm.Config.Tracer != nil {
		if evm.depth == 0 {
			evm.Config.Tracer.CaptureStart(evm, caller.Address(), address, true, codeAndHash.code, gas, value)
		} else {
			evm.Config.Tracer.CaptureEnter(typ, caller.Address(), address, codeAndHash.code, gas, value)
		}
	}

	ret, err := evm.interpreter.Run(contract, nil, false)

	// Check whether the max code size has been exceeded, assign err if the case.
	if err == nil && evm.chainRules.IsEIP158 && len(ret) > params.MaxCodeSize {
		err = ErrMaxCodeSizeExceeded
	}

	// Reject code starting with 0xEF if EIP-3541 is enabled.
	if err == nil && len(ret) >= 1 && ret[0] == 0xEF && evm.chainRules.IsLondon {
		err = ErrInvalidCode
	}

	// if the contract creation ran successfully and no errors were returned
	// calculate the gas required to store the code. If the code could not
	// be stored due to not enough gas set an error and let it be handled
	// by the error checking condition below.
	if err == nil {
		createDataGas := uint64(len(ret)) * params.CreateDataGas
		if contract.UseGas(createDataGas) {
			evm.StateDB.SetCode(address, ret)
		} else {
			err = ErrCodeStoreOutOfGas
		}
	}

	// When an error was returned by the EVM or when setting the creation code
	// above we revert to the snapshot and consume any gas remaining. Additionally
	// when we're in homestead this also counts for code storage gas errors.
	if err != nil && (evm.chainRules.IsHomestead || err != ErrCodeStoreOutOfGas) {
		evm.StateDB.RevertToSnapshot(snapshot)
		if err != ErrExecutionReverted {
			contract.UseGas(contract.Gas)
		}
	}

	if evm.Config.Tracer != nil {
		if evm.depth == 0 {
			evm.Config.Tracer.CaptureEnd(ret, gas-contract.Gas, err)
		} else {
			evm.Config.Tracer.CaptureExit(ret, gas-contract.Gas, err)
		}
	}
	return ret, address, contract.Gas, err
}

// Create creates a new contract using code as deployment code.
func (evm *EVM) Create(caller ContractRef, code []byte, gas uint64, value *big.Int) (ret []byte, contractAddr common.Address, leftOverGas uint64, err error) {
	contractAddr = crypto.CreateAddress(caller.Address(), evm.StateDB.GetNonce(caller.Address()))
	return evm.create(caller, &codeAndHash{code: code}, gas, value, contractAddr, CREATE)
}

// Create2 creates a new contract using code as deployment code.
//
// The different between Create2 with Create is Create2 uses keccak256(0xff ++ msg.sender ++ salt ++ keccak256(init_code))[12:]
// instead of the usual sender-and-nonce-hash as the address where the contract is initialized at.
func (evm *EVM) Create2(caller ContractRef, code []byte, gas uint64, endowment *big.Int, salt *uint256.Int) (ret []byte, contractAddr common.Address, leftOverGas uint64, err error) {
	codeAndHash := &codeAndHash{code: code}
	contractAddr = crypto.CreateAddress2(caller.Address(), salt.Bytes32(), codeAndHash.Hash().Bytes())
	return evm.create(caller, codeAndHash, gas, endowment, contractAddr, CREATE2)
}

// ChainConfig returns the environment's chain configuration
func (evm *EVM) ChainConfig() *params.ChainConfig { return evm.chainConfig }<|MERGE_RESOLUTION|>--- conflicted
+++ resolved
@@ -44,13 +44,10 @@
 func (evm *EVM) precompile(addr common.Address) (PrecompiledContract, bool) {
 	var precompiles map[common.Address]PrecompiledContract
 	switch {
-<<<<<<< HEAD
 	case evm.chainRules.IsArbitrum:
 		precompiles = PrecompiledContractsArbitrum
-=======
 	case evm.chainRules.IsCancun:
 		precompiles = PrecompiledContractsCancun
->>>>>>> c537ace2
 	case evm.chainRules.IsBerlin:
 		precompiles = PrecompiledContractsBerlin
 	case evm.chainRules.IsIstanbul:
