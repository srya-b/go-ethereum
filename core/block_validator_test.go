// Copyright 2015 The go-ethereum Authors
// This file is part of the go-ethereum library.
//
// The go-ethereum library is free software: you can redistribute it and/or modify
// it under the terms of the GNU Lesser General Public License as published by
// the Free Software Foundation, either version 3 of the License, or
// (at your option) any later version.
//
// The go-ethereum library is distributed in the hope that it will be useful,
// but WITHOUT ANY WARRANTY; without even the implied warranty of
// MERCHANTABILITY or FITNESS FOR A PARTICULAR PURPOSE. See the
// GNU Lesser General Public License for more details.
//
// You should have received a copy of the GNU Lesser General Public License
// along with the go-ethereum library. If not, see <http://www.gnu.org/licenses/>.

package core

import (
	"math/big"
	"testing"
	"time"

	"github.com/ethereum/go-ethereum/common"
	"github.com/ethereum/go-ethereum/consensus"
	"github.com/ethereum/go-ethereum/consensus/beacon"
	"github.com/ethereum/go-ethereum/consensus/clique"
	"github.com/ethereum/go-ethereum/consensus/ethash"
	"github.com/ethereum/go-ethereum/core/rawdb"
	"github.com/ethereum/go-ethereum/core/types"
	"github.com/ethereum/go-ethereum/core/vm"
	"github.com/ethereum/go-ethereum/crypto"
	"github.com/ethereum/go-ethereum/params"
)

// Tests that simple header verification works, for both good and bad blocks.
func TestHeaderVerification(t *testing.T) {
	// Create a simple chain to verify
	var (
		gspec        = &Genesis{Config: params.TestChainConfig}
		_, blocks, _ = GenerateChainWithGenesis(gspec, ethash.NewFaker(), 8, nil)
	)
	headers := make([]*types.Header, len(blocks))
	for i, block := range blocks {
		headers[i] = block.Header()
	}
	// Run the header checker for blocks one-by-one, checking for both valid and invalid nonces
	chain, _ := NewBlockChain(rawdb.NewMemoryDatabase(), nil, nil, gspec, nil, ethash.NewFaker(), vm.Config{}, nil, nil)
	defer chain.Stop()

	for i := 0; i < len(blocks); i++ {
		for j, valid := range []bool{true, false} {
			var results <-chan error

			if valid {
				engine := ethash.NewFaker()
				_, results = engine.VerifyHeaders(chain, []*types.Header{headers[i]})
			} else {
				engine := ethash.NewFakeFailer(headers[i].Number.Uint64())
				_, results = engine.VerifyHeaders(chain, []*types.Header{headers[i]})
			}
			// Wait for the verification result
			select {
			case result := <-results:
				if (result == nil) != valid {
					t.Errorf("test %d.%d: validity mismatch: have %v, want %v", i, j, result, valid)
				}
			case <-time.After(time.Second):
				t.Fatalf("test %d.%d: verification timeout", i, j)
			}
			// Make sure no more data is returned
			select {
			case result := <-results:
				t.Fatalf("test %d.%d: unexpected result returned: %v", i, j, result)
			case <-time.After(25 * time.Millisecond):
			}
		}
		chain.InsertChain(blocks[i : i+1])
	}
}

func TestHeaderVerificationForMergingClique(t *testing.T) { testHeaderVerificationForMerging(t, true) }
func TestHeaderVerificationForMergingEthash(t *testing.T) { testHeaderVerificationForMerging(t, false) }

// Tests the verification for eth1/2 merging, including pre-merge and post-merge
func testHeaderVerificationForMerging(t *testing.T, isClique bool) {
	var (
		gspec      *Genesis
		preBlocks  []*types.Block
		postBlocks []*types.Block
		engine     consensus.Engine
		merger     = consensus.NewMerger(rawdb.NewMemoryDatabase())
	)
	if isClique {
		var (
			key, _ = crypto.HexToECDSA("b71c71a67e1177ad4e901695e1b4b9ee17ae16c6668d313eac2f96dbcda3f291")
			addr   = crypto.PubkeyToAddress(key.PublicKey)
			config = *params.AllCliqueProtocolChanges
		)
		engine = beacon.New(clique.New(params.AllCliqueProtocolChanges.Clique, rawdb.NewMemoryDatabase()))
		gspec = &Genesis{
			Config:    &config,
			ExtraData: make([]byte, 32+common.AddressLength+crypto.SignatureLength),
			Alloc: map[common.Address]GenesisAccount{
				addr: {Balance: big.NewInt(1)},
			},
			BaseFee:    big.NewInt(params.InitialBaseFee),
			Difficulty: new(big.Int),
		}
		copy(gspec.ExtraData[32:], addr[:])

		td := 0
		genDb, blocks, _ := GenerateChainWithGenesis(gspec, engine, 8, nil)
		for i, block := range blocks {
			header := block.Header()
			if i > 0 {
				header.ParentHash = blocks[i-1].Hash()
			}
			header.Extra = make([]byte, 32+crypto.SignatureLength)
			header.Difficulty = big.NewInt(2)

			sig, _ := crypto.Sign(engine.SealHash(header).Bytes(), key)
			copy(header.Extra[len(header.Extra)-crypto.SignatureLength:], sig)
			blocks[i] = block.WithSeal(header)

			// calculate td
			td += int(block.Difficulty().Uint64())
		}
		preBlocks = blocks
		gspec.Config.TerminalTotalDifficulty = big.NewInt(int64(td))
		postBlocks, _ = GenerateChain(gspec.Config, preBlocks[len(preBlocks)-1], engine, genDb, 8, nil)
	} else {
		config := *params.TestChainConfig
		gspec = &Genesis{Config: &config}
		engine = beacon.New(ethash.NewFaker())
		td := int(params.GenesisDifficulty.Uint64())
		genDb, blocks, _ := GenerateChainWithGenesis(gspec, engine, 8, nil)
		for _, block := range blocks {
			// calculate td
			td += int(block.Difficulty().Uint64())
		}
		preBlocks = blocks
		gspec.Config.TerminalTotalDifficulty = big.NewInt(int64(td))
		t.Logf("Set ttd to %v\n", gspec.Config.TerminalTotalDifficulty)
		postBlocks, _ = GenerateChain(gspec.Config, preBlocks[len(preBlocks)-1], engine, genDb, 8, func(i int, gen *BlockGen) {
			gen.SetPoS()
		})
	}
	// Assemble header batch
	preHeaders := make([]*types.Header, len(preBlocks))
	for i, block := range preBlocks {
		preHeaders[i] = block.Header()
		t.Logf("Pre-merge header: %d", block.NumberU64())
	}
	postHeaders := make([]*types.Header, len(postBlocks))
	for i, block := range postBlocks {
		postHeaders[i] = block.Header()
		t.Logf("Post-merge header: %d", block.NumberU64())
	}
	// Run the header checker for blocks one-by-one, checking for both valid and invalid nonces
	chain, _ := NewBlockChain(rawdb.NewMemoryDatabase(), nil, nil, gspec, nil, engine, vm.Config{}, nil, nil)
	defer chain.Stop()

	// Verify the blocks before the merging
	for i := 0; i < len(preBlocks); i++ {
		_, results := engine.VerifyHeaders(chain, []*types.Header{preHeaders[i]})
		// Wait for the verification result
		select {
		case result := <-results:
			if result != nil {
				t.Errorf("pre-block %d: verification failed %v", i, result)
			}
		case <-time.After(time.Second):
			t.Fatalf("pre-block %d: verification timeout", i)
		}
		// Make sure no more data is returned
		select {
		case result := <-results:
			t.Fatalf("pre-block %d: unexpected result returned: %v", i, result)
		case <-time.After(25 * time.Millisecond):
		}
		chain.InsertChain(preBlocks[i : i+1])
	}

	// Make the transition
	merger.ReachTTD()
	merger.FinalizePoS()

	// Verify the blocks after the merging
	for i := 0; i < len(postBlocks); i++ {
		_, results := engine.VerifyHeaders(chain, []*types.Header{postHeaders[i]})
		// Wait for the verification result
		select {
		case result := <-results:
			if result != nil {
				t.Errorf("post-block %d: verification failed %v", i, result)
			}
		case <-time.After(time.Second):
			t.Fatalf("test %d: verification timeout", i)
		}
		// Make sure no more data is returned
		select {
		case result := <-results:
			t.Fatalf("post-block %d: unexpected result returned: %v", i, result)
		case <-time.After(25 * time.Millisecond):
		}
		chain.InsertBlockWithoutSetHead(postBlocks[i])
	}

	// Verify the blocks with pre-merge blocks and post-merge blocks
	var headers []*types.Header
	for _, block := range preBlocks {
		headers = append(headers, block.Header())
	}
	for _, block := range postBlocks {
		headers = append(headers, block.Header())
	}
	_, results := engine.VerifyHeaders(chain, headers)
	for i := 0; i < len(headers); i++ {
		select {
		case result := <-results:
			if result != nil {
				t.Errorf("test %d: verification failed %v", i, result)
			}
		case <-time.After(time.Second):
			t.Fatalf("test %d: verification timeout", i)
		}
	}
	// Make sure no more data is returned
	select {
	case result := <-results:
		t.Fatalf("unexpected result returned: %v", result)
	case <-time.After(25 * time.Millisecond):
	}
}

<<<<<<< HEAD
// Tests that concurrent header verification works, for both good and bad blocks.
func TestHeaderConcurrentVerification2(t *testing.T)  { testHeaderConcurrentVerification(t, 2) }
func TestHeaderConcurrentVerification8(t *testing.T)  { testHeaderConcurrentVerification(t, 8) }
func TestHeaderConcurrentVerification32(t *testing.T) { testHeaderConcurrentVerification(t, 32) }

func testHeaderConcurrentVerification(t *testing.T, threads int) {
	// Create a simple chain to verify
	var (
		gspec        = &Genesis{Config: params.TestChainConfig}
		_, blocks, _ = GenerateChainWithGenesis(gspec, ethash.NewFaker(), 8, nil)
	)
	headers := make([]*types.Header, len(blocks))
	for i, block := range blocks {
		headers[i] = block.Header()
	}
	// Set the number of threads to verify on
	old := runtime.GOMAXPROCS(threads)
	defer runtime.GOMAXPROCS(old)

	// Run the header checker for the entire block chain at once both for a valid and
	// also an invalid chain (enough if one arbitrary block is invalid).
	for i, valid := range []bool{true, false} {
		var results <-chan error

		if valid {
			chain, _ := NewBlockChain(rawdb.NewMemoryDatabase(), nil, nil, gspec, nil, ethash.NewFaker(), vm.Config{}, nil, nil)
			_, results = chain.engine.VerifyHeaders(chain, headers)
			chain.Stop()
		} else {
			chain, _ := NewBlockChain(rawdb.NewMemoryDatabase(), nil, nil, gspec, nil, ethash.NewFakeFailer(uint64(len(headers)-1)), vm.Config{}, nil, nil)
			_, results = chain.engine.VerifyHeaders(chain, headers)
			chain.Stop()
		}
		// Wait for all the verification results
		checks := make(map[int]error)
		for j := 0; j < len(blocks); j++ {
			select {
			case result := <-results:
				checks[j] = result

			case <-time.After(time.Second):
				t.Fatalf("test %d.%d: verification timeout", i, j)
			}
		}
		// Check nonce check validity
		for j := 0; j < len(blocks); j++ {
			want := valid || (j < len(blocks)-2) // We chose the last-but-one nonce in the chain to fail
			if (checks[j] == nil) != want {
				t.Errorf("test %d.%d: validity mismatch: have %v, want %v", i, j, checks[j], want)
			}
			if !want {
				// A few blocks after the first error may pass verification due to concurrent
				// workers. We don't care about those in this test, just that the correct block
				// errors out.
				break
			}
		}
		// Make sure no more data is returned
		select {
		case result := <-results:
			t.Fatalf("test %d: unexpected result returned: %v", i, result)
		case <-time.After(25 * time.Millisecond):
		}
	}
}

// Tests that aborting a header validation indeed prevents further checks from being
// run, as well as checks that no left-over goroutines are leaked.
func TestHeaderConcurrentAbortion2(t *testing.T)  { testHeaderConcurrentAbortion(t, 2) }
func TestHeaderConcurrentAbortion8(t *testing.T)  { testHeaderConcurrentAbortion(t, 8) }
func TestHeaderConcurrentAbortion32(t *testing.T) { testHeaderConcurrentAbortion(t, 32) }

func testHeaderConcurrentAbortion(t *testing.T, threads int) {
	// Create a simple chain to verify
	var (
		gspec        = &Genesis{Config: params.TestChainConfig}
		_, blocks, _ = GenerateChainWithGenesis(gspec, ethash.NewFaker(), 1024, nil)
	)
	headers := make([]*types.Header, len(blocks))
	for i, block := range blocks {
		headers[i] = block.Header()
	}
	// Set the number of threads to verify on
	old := runtime.GOMAXPROCS(threads)
	defer runtime.GOMAXPROCS(old)

	// Start the verifications and immediately abort
	chain, _ := NewBlockChain(rawdb.NewMemoryDatabase(), nil, nil, gspec, nil, ethash.NewFakeDelayer(time.Millisecond), vm.Config{}, nil, nil)
	defer chain.Stop()

	abort, results := chain.engine.VerifyHeaders(chain, headers)
	close(abort)

	// Deplete the results channel
	verified := 0
	for depleted := false; !depleted; {
		select {
		case result := <-results:
			if result != nil {
				t.Errorf("header %d: validation failed: %v", verified, result)
			}
			verified++
		case <-time.After(50 * time.Millisecond):
			depleted = true
		}
	}
	// Check that abortion was honored by not processing too many POWs
	if verified > 2*threads {
		t.Errorf("verification count too large: have %d, want below %d", verified, 2*threads)
	}
}

=======
>>>>>>> c866dfdc
func TestCalcGasLimit(t *testing.T) {
	for i, tc := range []struct {
		pGasLimit uint64
		max       uint64
		min       uint64
	}{
		{20000000, 20019530, 19980470},
		{40000000, 40039061, 39960939},
	} {
		// Increase
		if have, want := CalcGasLimit(tc.pGasLimit, 2*tc.pGasLimit), tc.max; have != want {
			t.Errorf("test %d: have %d want <%d", i, have, want)
		}
		// Decrease
		if have, want := CalcGasLimit(tc.pGasLimit, 0), tc.min; have != want {
			t.Errorf("test %d: have %d want >%d", i, have, want)
		}
		// Small decrease
		if have, want := CalcGasLimit(tc.pGasLimit, tc.pGasLimit-1), tc.pGasLimit-1; have != want {
			t.Errorf("test %d: have %d want %d", i, have, want)
		}
		// Small increase
		if have, want := CalcGasLimit(tc.pGasLimit, tc.pGasLimit+1), tc.pGasLimit+1; have != want {
			t.Errorf("test %d: have %d want %d", i, have, want)
		}
		// No change
		if have, want := CalcGasLimit(tc.pGasLimit, tc.pGasLimit), tc.pGasLimit; have != want {
			t.Errorf("test %d: have %d want %d", i, have, want)
		}
	}
}<|MERGE_RESOLUTION|>--- conflicted
+++ resolved
@@ -234,121 +234,6 @@
 	}
 }
 
-<<<<<<< HEAD
-// Tests that concurrent header verification works, for both good and bad blocks.
-func TestHeaderConcurrentVerification2(t *testing.T)  { testHeaderConcurrentVerification(t, 2) }
-func TestHeaderConcurrentVerification8(t *testing.T)  { testHeaderConcurrentVerification(t, 8) }
-func TestHeaderConcurrentVerification32(t *testing.T) { testHeaderConcurrentVerification(t, 32) }
-
-func testHeaderConcurrentVerification(t *testing.T, threads int) {
-	// Create a simple chain to verify
-	var (
-		gspec        = &Genesis{Config: params.TestChainConfig}
-		_, blocks, _ = GenerateChainWithGenesis(gspec, ethash.NewFaker(), 8, nil)
-	)
-	headers := make([]*types.Header, len(blocks))
-	for i, block := range blocks {
-		headers[i] = block.Header()
-	}
-	// Set the number of threads to verify on
-	old := runtime.GOMAXPROCS(threads)
-	defer runtime.GOMAXPROCS(old)
-
-	// Run the header checker for the entire block chain at once both for a valid and
-	// also an invalid chain (enough if one arbitrary block is invalid).
-	for i, valid := range []bool{true, false} {
-		var results <-chan error
-
-		if valid {
-			chain, _ := NewBlockChain(rawdb.NewMemoryDatabase(), nil, nil, gspec, nil, ethash.NewFaker(), vm.Config{}, nil, nil)
-			_, results = chain.engine.VerifyHeaders(chain, headers)
-			chain.Stop()
-		} else {
-			chain, _ := NewBlockChain(rawdb.NewMemoryDatabase(), nil, nil, gspec, nil, ethash.NewFakeFailer(uint64(len(headers)-1)), vm.Config{}, nil, nil)
-			_, results = chain.engine.VerifyHeaders(chain, headers)
-			chain.Stop()
-		}
-		// Wait for all the verification results
-		checks := make(map[int]error)
-		for j := 0; j < len(blocks); j++ {
-			select {
-			case result := <-results:
-				checks[j] = result
-
-			case <-time.After(time.Second):
-				t.Fatalf("test %d.%d: verification timeout", i, j)
-			}
-		}
-		// Check nonce check validity
-		for j := 0; j < len(blocks); j++ {
-			want := valid || (j < len(blocks)-2) // We chose the last-but-one nonce in the chain to fail
-			if (checks[j] == nil) != want {
-				t.Errorf("test %d.%d: validity mismatch: have %v, want %v", i, j, checks[j], want)
-			}
-			if !want {
-				// A few blocks after the first error may pass verification due to concurrent
-				// workers. We don't care about those in this test, just that the correct block
-				// errors out.
-				break
-			}
-		}
-		// Make sure no more data is returned
-		select {
-		case result := <-results:
-			t.Fatalf("test %d: unexpected result returned: %v", i, result)
-		case <-time.After(25 * time.Millisecond):
-		}
-	}
-}
-
-// Tests that aborting a header validation indeed prevents further checks from being
-// run, as well as checks that no left-over goroutines are leaked.
-func TestHeaderConcurrentAbortion2(t *testing.T)  { testHeaderConcurrentAbortion(t, 2) }
-func TestHeaderConcurrentAbortion8(t *testing.T)  { testHeaderConcurrentAbortion(t, 8) }
-func TestHeaderConcurrentAbortion32(t *testing.T) { testHeaderConcurrentAbortion(t, 32) }
-
-func testHeaderConcurrentAbortion(t *testing.T, threads int) {
-	// Create a simple chain to verify
-	var (
-		gspec        = &Genesis{Config: params.TestChainConfig}
-		_, blocks, _ = GenerateChainWithGenesis(gspec, ethash.NewFaker(), 1024, nil)
-	)
-	headers := make([]*types.Header, len(blocks))
-	for i, block := range blocks {
-		headers[i] = block.Header()
-	}
-	// Set the number of threads to verify on
-	old := runtime.GOMAXPROCS(threads)
-	defer runtime.GOMAXPROCS(old)
-
-	// Start the verifications and immediately abort
-	chain, _ := NewBlockChain(rawdb.NewMemoryDatabase(), nil, nil, gspec, nil, ethash.NewFakeDelayer(time.Millisecond), vm.Config{}, nil, nil)
-	defer chain.Stop()
-
-	abort, results := chain.engine.VerifyHeaders(chain, headers)
-	close(abort)
-
-	// Deplete the results channel
-	verified := 0
-	for depleted := false; !depleted; {
-		select {
-		case result := <-results:
-			if result != nil {
-				t.Errorf("header %d: validation failed: %v", verified, result)
-			}
-			verified++
-		case <-time.After(50 * time.Millisecond):
-			depleted = true
-		}
-	}
-	// Check that abortion was honored by not processing too many POWs
-	if verified > 2*threads {
-		t.Errorf("verification count too large: have %d, want below %d", verified, 2*threads)
-	}
-}
-
-=======
->>>>>>> c866dfdc
 func TestCalcGasLimit(t *testing.T) {
 	for i, tc := range []struct {
 		pGasLimit uint64
