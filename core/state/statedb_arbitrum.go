// Copyright 2014 The go-ethereum Authors
// This file is part of the go-ethereum library.
//
// The go-ethereum library is free software: you can redistribute it and/or modify
// it under the terms of the GNU Lesser General Public License as published by
// the Free Software Foundation, either version 3 of the License, or
// (at your option) any later version.
//
// The go-ethereum library is distributed in the hope that it will be useful,
// but WITHOUT ANY WARRANTY; without even the implied warranty of
// MERCHANTABILITY or FITNESS FOR A PARTICULAR PURPOSE. See the
// GNU Lesser General Public License for more details.
//
// You should have received a copy of the GNU Lesser General Public License
// along with the go-ethereum library. If not, see <http://www.gnu.org/licenses/>.

// Package state provides a caching layer atop the Ethereum state trie.
package state

import (
	"bytes"
	"fmt"
	"math/big"

	"errors"

	"github.com/ethereum/go-ethereum/common"
	"github.com/ethereum/go-ethereum/core/types"
	"github.com/ethereum/go-ethereum/rlp"
	"github.com/ethereum/go-ethereum/trie"
)

var (
	// Defines prefix bytes for Stylus WASM program bytecode
	// when deployed on-chain via a user-initiated transaction.
	// These byte prefixes are meant to conflict with the L1 contract EOF
	// validation rules so they can be sufficiently differentiated from EVM bytecode.
	// This allows us to store WASM programs as code in the stateDB side-by-side
	// with EVM contracts, but match against these prefix bytes when loading code
	// to execute the WASMs through Stylus rather than the EVM.
	stylusEOFMagic       = byte(0xEF)
	stylusEOFMagicSuffix = byte(0xF0)
	stylusEOFVersion     = byte(0x00)

	StylusPrefix = []byte{stylusEOFMagic, stylusEOFMagicSuffix, stylusEOFVersion}
)

type ActivatedWasm struct {
	Asm    []byte
	Module []byte
}

// IsStylusProgram checks if a specified bytecode is a user-submitted WASM program.
// Stylus differentiates WASMs from EVM bytecode via the prefix 0xEFF000 which will safely fail
// to pass through EVM-bytecode EOF validation rules.
func IsStylusProgram(b []byte) bool {
	if len(b) < len(StylusPrefix) {
		return false
	}
	return bytes.Equal(b[:3], StylusPrefix)
}

// StripStylusPrefix if the specified input is a stylus program.
func StripStylusPrefix(b []byte) ([]byte, error) {
	if !IsStylusProgram(b) {
		return nil, errors.New("specified bytecode is not a Stylus program")
	}
	return b[3:], nil
}

func (s *StateDB) ActivateWasm(moduleHash common.Hash, asm, module []byte) {
	_, exists := s.activatedWasms[moduleHash]
	if exists {
		return
	}
	s.activatedWasms[moduleHash] = &ActivatedWasm{
		Asm:    asm,
		Module: module,
	}
	s.journal.append(wasmActivation{
		moduleHash: moduleHash,
	})
}

func (s *StateDB) GetActivatedAsm(moduleHash common.Hash) []byte {
	info, exists := s.activatedWasms[moduleHash]
	if exists {
		return info.Asm
	}
	asm, err := s.db.ActivatedAsm(moduleHash)
	if err != nil {
		s.setError(fmt.Errorf("failed to load asm for %x: %v", moduleHash, err))
	}
	return asm
}

func (s *StateDB) GetActivatedModule(moduleHash common.Hash) []byte {
	info, exists := s.activatedWasms[moduleHash]
	if exists {
		return info.Module
	}
	code, err := s.db.ActivatedModule(moduleHash)
	if err != nil {
		s.setError(fmt.Errorf("failed to load module for %x: %v", moduleHash, err))
	}
	return code
}

func (s *StateDB) GetStylusPages() (uint16, uint16) {
	return s.openWasmPages, s.everWasmPages
}

func (s *StateDB) GetStylusPagesOpen() uint16 {
	return s.openWasmPages
}

func (s *StateDB) SetStylusPagesOpen(open uint16) {
	s.openWasmPages = open
}

// Tracks that `new` additional pages have been opened, returning the previous counts
func (s *StateDB) AddStylusPages(new uint16) (uint16, uint16) {
	open, ever := s.GetStylusPages()
	s.openWasmPages = common.SaturatingUAdd(open, new)
	s.everWasmPages = common.MaxInt(ever, s.openWasmPages)
	return open, ever
}

func (s *StateDB) AddStylusPagesEver(new uint16) {
	s.everWasmPages = common.SaturatingUAdd(s.everWasmPages, new)
}

func NewDeterministic(root common.Hash, db Database) (*StateDB, error) {
	sdb, err := New(root, db, nil)
	if err != nil {
		return nil, err
	}
	sdb.deterministic = true
	return sdb, nil
}

func (s *StateDB) Deterministic() bool {
	return s.deterministic
}

func (s *StateDB) GetCurrentTxLogs() []*types.Log {
	return s.logs[s.thash]
}

// GetUnexpectedBalanceDelta returns the total unexpected change in balances since the last commit to the database.
func (s *StateDB) GetUnexpectedBalanceDelta() *big.Int {
	return new(big.Int).Set(s.unexpectedBalanceDelta)
}

func (s *StateDB) GetSelfDestructs() []common.Address {
	selfDestructs := []common.Address{}
	for addr := range s.journal.dirties {
		obj, exist := s.stateObjects[addr]
		if !exist {
			continue
		}
		if obj.selfDestructed {
			selfDestructs = append(selfDestructs, addr)
		}
	}
<<<<<<< HEAD
	return suicides
}

// maps moduleHash to activation info
type UserWasms map[common.Hash]ActivatedWasm

func (s *StateDB) StartRecording() {
	s.userWasms = make(UserWasms)
}

func (s *StateDB) RecordProgram(moduleHash common.Hash) {
	if s.userWasms != nil {
		s.userWasms[moduleHash] = ActivatedWasm{
			Asm:    s.GetActivatedAsm(moduleHash),
			Module: s.GetActivatedModule(moduleHash),
		}
	}
}

func (s *StateDB) UserWasms() UserWasms {
	return s.userWasms
=======
	return selfDestructs
}

// making the function public to be used by external tests
func ForEachStorage(s *StateDB, addr common.Address, cb func(key, value common.Hash) bool) error {
	return forEachStorage(s, addr, cb)
}

// moved here from statedb_test.go
func forEachStorage(s *StateDB, addr common.Address, cb func(key, value common.Hash) bool) error {
	so := s.getStateObject(addr)
	if so == nil {
		return nil
	}
	tr, err := so.getTrie()
	if err != nil {
		return err
	}
	trieIt, err := tr.NodeIterator(nil)
	if err != nil {
		return err
	}
	it := trie.NewIterator(trieIt)

	for it.Next() {
		key := common.BytesToHash(s.trie.GetKey(it.Key))
		if value, dirty := so.dirtyStorage[key]; dirty {
			if !cb(key, value) {
				return nil
			}
			continue
		}

		if len(it.Value) > 0 {
			_, content, _, err := rlp.Split(it.Value)
			if err != nil {
				return err
			}
			if !cb(key, common.BytesToHash(content)) {
				return nil
			}
		}
	}
	return nil
>>>>>>> 657dcf66
}<|MERGE_RESOLUTION|>--- conflicted
+++ resolved
@@ -163,29 +163,6 @@
 			selfDestructs = append(selfDestructs, addr)
 		}
 	}
-<<<<<<< HEAD
-	return suicides
-}
-
-// maps moduleHash to activation info
-type UserWasms map[common.Hash]ActivatedWasm
-
-func (s *StateDB) StartRecording() {
-	s.userWasms = make(UserWasms)
-}
-
-func (s *StateDB) RecordProgram(moduleHash common.Hash) {
-	if s.userWasms != nil {
-		s.userWasms[moduleHash] = ActivatedWasm{
-			Asm:    s.GetActivatedAsm(moduleHash),
-			Module: s.GetActivatedModule(moduleHash),
-		}
-	}
-}
-
-func (s *StateDB) UserWasms() UserWasms {
-	return s.userWasms
-=======
 	return selfDestructs
 }
 
@@ -230,5 +207,24 @@
 		}
 	}
 	return nil
->>>>>>> 657dcf66
+}
+
+// maps moduleHash to activation info
+type UserWasms map[common.Hash]ActivatedWasm
+
+func (s *StateDB) StartRecording() {
+	s.userWasms = make(UserWasms)
+}
+
+func (s *StateDB) RecordProgram(moduleHash common.Hash) {
+	if s.userWasms != nil {
+		s.userWasms[moduleHash] = ActivatedWasm{
+			Asm:    s.GetActivatedAsm(moduleHash),
+			Module: s.GetActivatedModule(moduleHash),
+		}
+	}
+}
+
+func (s *StateDB) UserWasms() UserWasms {
+	return s.userWasms
 }