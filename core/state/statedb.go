--- conflicted
+++ resolved
@@ -24,6 +24,7 @@
 	"maps"
 	"math/big"
 	"slices"
+	"sort"
 	"sync"
 	"sync/atomic"
 	"time"
@@ -48,17 +49,6 @@
 // TriesInMemory represents the number of layers that are kept in RAM.
 const DefaultTriesInMemory = 128
 
-<<<<<<< HEAD
-type revision struct {
-	id           int
-	journalIndex int
-
-	// Arbitrum: track the total balance change across all accounts
-	unexpectedBalanceDelta *big.Int
-}
-
-=======
->>>>>>> c350d3ac
 type mutationType int
 
 const (
@@ -156,27 +146,6 @@
 	witness *stateless.Witness
 
 	// Measurements gathered during execution for debugging purposes
-<<<<<<< HEAD
-	AccountReads         time.Duration
-	AccountHashes        time.Duration
-	AccountUpdates       time.Duration
-	AccountCommits       time.Duration
-	StorageReads         time.Duration
-	StorageUpdates       time.Duration
-	StorageCommits       time.Duration
-	SnapshotAccountReads time.Duration
-	SnapshotStorageReads time.Duration
-	SnapshotCommits      time.Duration
-	TrieDBCommits        time.Duration
-
-	AccountUpdated int
-	StorageUpdated atomic.Int64
-	AccountDeleted int
-	StorageDeleted atomic.Int64
-
-	deterministic bool
-	recording     bool
-=======
 	AccountReads    time.Duration
 	AccountHashes   time.Duration
 	AccountUpdates  time.Duration
@@ -193,7 +162,9 @@
 	StorageLoaded  int          // Number of storage slots retrieved from the database during the state transition
 	StorageUpdated atomic.Int64 // Number of storage slots updated during the state transition
 	StorageDeleted atomic.Int64 // Number of storage slots deleted during the state transition
->>>>>>> c350d3ac
+
+	deterministic bool
+	recording     bool
 }
 
 // New creates a new state from a given trie.
@@ -563,27 +534,10 @@
 	if stateObject == nil {
 		return
 	}
-<<<<<<< HEAD
-	var (
-		prev = new(uint256.Int).Set(stateObject.Balance())
-		n    = new(uint256.Int)
-	)
-	s.journal.append(selfDestructChange{
-		account:     &addr,
-		prev:        stateObject.selfDestructed,
-		prevbalance: prev,
-	})
-
-	if s.logger != nil && s.logger.OnBalanceChange != nil && prev.Sign() > 0 {
-		s.logger.OnBalanceChange(addr, prev.ToBig(), n.ToBig(), tracing.BalanceDecreaseSelfdestruct)
-	}
-	stateObject.markSelfdestructed()
-	s.arbExtraData.unexpectedBalanceDelta.Sub(s.arbExtraData.unexpectedBalanceDelta, stateObject.data.Balance.ToBig())
-	stateObject.data.Balance = n
-=======
 	// Regardless of whether it is already destructed or not, we do have to
 	// journal the balance-change, if we set it to zero here.
 	if !stateObject.Balance().IsZero() {
+		s.arbExtraData.unexpectedBalanceDelta.Sub(s.arbExtraData.unexpectedBalanceDelta, stateObject.data.Balance.ToBig())
 		stateObject.SetBalance(new(uint256.Int), tracing.BalanceDecreaseSelfdestruct)
 	}
 	// If it is already marked as self-destructed, we do not need to add it
@@ -592,7 +546,6 @@
 		s.journal.destruct(addr)
 		stateObject.markSelfdestructed()
 	}
->>>>>>> c350d3ac
 }
 
 func (s *StateDB) Selfdestruct6780(addr common.Address) {
@@ -807,16 +760,6 @@
 		}
 		state.logs[hash] = cpy
 	}
-<<<<<<< HEAD
-
-	// Do we need to copy the access list and transient storage?
-	// In practice: No. At the start of a transaction, these two lists are empty.
-	// In practice, we only ever copy state _between_ transactions/blocks, never
-	// in the middle of a transaction. However, it doesn't cost us much to copy
-	// empty lists, so we do it anyway to not blow up if we ever decide copy them
-	// in the middle of a transaction.
-	state.accessList = s.accessList.Copy()
-	state.transientStorage = s.transientStorage.Copy()
 
 	// Arbitrum: copy wasm calls and activated WASMs
 	if s.arbExtraData.userWasms != nil {
@@ -830,43 +773,17 @@
 		state.arbExtraData.activatedWasms[moduleHash] = asmMap
 	}
 
-=======
->>>>>>> c350d3ac
 	return state
 }
 
 // Snapshot returns an identifier for the current revision of the state.
 func (s *StateDB) Snapshot() int {
-<<<<<<< HEAD
-	id := s.nextRevisionId
-	s.nextRevisionId++
-	s.validRevisions = append(s.validRevisions, revision{id, s.journal.length(), new(big.Int).Set(s.arbExtraData.unexpectedBalanceDelta)})
-	return id
-=======
-	return s.journal.snapshot()
->>>>>>> c350d3ac
+	return s.journal.snapshot(s)
 }
 
 // RevertToSnapshot reverts all state changes made since the given revision.
 func (s *StateDB) RevertToSnapshot(revid int) {
-<<<<<<< HEAD
-	// Find the snapshot in the stack of valid snapshots.
-	idx := sort.Search(len(s.validRevisions), func(i int) bool {
-		return s.validRevisions[i].id >= revid
-	})
-	if idx == len(s.validRevisions) || s.validRevisions[idx].id != revid {
-		panic(fmt.Errorf("revision id %v cannot be reverted", revid))
-	}
-	revision := s.validRevisions[idx]
-	snapshot := revision.journalIndex
-	s.arbExtraData.unexpectedBalanceDelta = new(big.Int).Set(revision.unexpectedBalanceDelta)
-
-	// Replay the journal to undo changes and remove invalidated snapshots
-	s.journal.revert(s, snapshot)
-	s.validRevisions = s.validRevisions[:idx]
-=======
 	s.journal.revertToSnapshot(revid, s)
->>>>>>> c350d3ac
 }
 
 // GetRefund returns the current value of the refund counter.
@@ -1497,13 +1414,8 @@
 			// - head layer is paired with HEAD state
 			// - head-1 layer is paired with HEAD-1 state
 			// - head-127 layer(bottom-most diff layer) is paired with HEAD-127 state
-<<<<<<< HEAD
-			if err := s.snaps.Cap(ret.root, DefaultTriesInMemory); err != nil {
+			if err := snap.Cap(ret.root, DefaultTriesInMemory); err != nil {
 				log.Warn("Failed to cap snapshot tree", "root", ret.root, "layers", DefaultTriesInMemory, "err", err)
-=======
-			if err := snap.Cap(ret.root, TriesInMemory); err != nil {
-				log.Warn("Failed to cap snapshot tree", "root", ret.root, "layers", TriesInMemory, "err", err)
->>>>>>> c350d3ac
 			}
 			s.SnapshotCommits += time.Since(start)
 		}
@@ -1517,11 +1429,8 @@
 			s.TrieDBCommits += time.Since(start)
 		}
 	}
-<<<<<<< HEAD
+	s.reader, _ = s.db.Reader(s.originalRoot)
 	s.arbExtraData.unexpectedBalanceDelta.Set(new(big.Int))
-=======
-	s.reader, _ = s.db.Reader(s.originalRoot)
->>>>>>> c350d3ac
 	return ret, err
 }
 
