--- conflicted
+++ resolved
@@ -1177,24 +1177,12 @@
 	return s.trie
 }
 
-<<<<<<< HEAD
 // commit gathers the state mutations accumulated along with the associated
 // trie changes, resetting all internal flags with the new state as the base.
 func (s *StateDB) commit(deleteEmptyObjects bool) (*stateUpdate, error) {
-=======
-// Commit writes the state to the underlying in-memory trie database.
-// Once the state is committed, tries cached in stateDB (including account
-// trie, storage tries) will no longer be functional. A new state instance
-// must be created with new root and updated database for accessing post-
-// commit states.
-//
-// The associated block number of the state transition is also provided
-// for more chain context.
-func (s *StateDB) Commit(block uint64, deleteEmptyObjects bool) (common.Hash, error) {
 	if s.arbExtraData.arbTxFilter {
-		return common.Hash{}, ErrArbTxFilter
-	}
->>>>>>> be923427
+		return nil, ErrArbTxFilter
+	}
 	// Short circuit in case any database failure occurred earlier.
 	if s.dbErr != nil {
 		return nil, fmt.Errorf("commit aborted due to earlier error: %v", s.dbErr)
