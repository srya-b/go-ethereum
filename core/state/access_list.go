// Copyright 2020 The go-ethereum Authors
// This file is part of the go-ethereum library.
//
// The go-ethereum library is free software: you can redistribute it and/or modify
// it under the terms of the GNU Lesser General Public License as published by
// the Free Software Foundation, either version 3 of the License, or
// (at your option) any later version.
//
// The go-ethereum library is distributed in the hope that it will be useful,
// but WITHOUT ANY WARRANTY; without even the implied warranty of
// MERCHANTABILITY or FITNESS FOR A PARTICULAR PURPOSE. See the
// GNU Lesser General Public License for more details.
//
// You should have received a copy of the GNU Lesser General Public License
// along with the go-ethereum library. If not, see <http://www.gnu.org/licenses/>.

package state

import (
<<<<<<< HEAD
	"maps"
=======
	"fmt"
	"maps"
	"slices"
	"strings"
>>>>>>> 35b2d07f

	"github.com/ethereum/go-ethereum/common"
)

type accessList struct {
	addresses map[common.Address]int
	slots     []map[common.Hash]struct{}
}

// ContainsAddress returns true if the address is in the access list.
func (al *accessList) ContainsAddress(address common.Address) bool {
	_, ok := al.addresses[address]
	return ok
}

// Contains checks if a slot within an account is present in the access list, returning
// separate flags for the presence of the account and the slot respectively.
func (al *accessList) Contains(address common.Address, slot common.Hash) (addressPresent bool, slotPresent bool) {
	idx, ok := al.addresses[address]
	if !ok {
		// no such address (and hence zero slots)
		return false, false
	}
	if idx == -1 {
		// address yes, but no slots
		return true, false
	}
	_, slotPresent = al.slots[idx][slot]
	return true, slotPresent
}

// newAccessList creates a new accessList.
func newAccessList() *accessList {
	return &accessList{
		addresses: make(map[common.Address]int),
	}
}

// Copy creates an independent copy of an accessList.
func (a *accessList) Copy() *accessList {
	cp := newAccessList()
	cp.addresses = maps.Clone(a.addresses)
	cp.slots = make([]map[common.Hash]struct{}, len(a.slots))
	for i, slotMap := range a.slots {
		cp.slots[i] = maps.Clone(slotMap)
	}
	return cp
}

// AddAddress adds an address to the access list, and returns 'true' if the operation
// caused a change (addr was not previously in the list).
func (al *accessList) AddAddress(address common.Address) bool {
	if _, present := al.addresses[address]; present {
		return false
	}
	al.addresses[address] = -1
	return true
}

// AddSlot adds the specified (addr, slot) combo to the access list.
// Return values are:
// - address added
// - slot added
// For any 'true' value returned, a corresponding journal entry must be made.
func (al *accessList) AddSlot(address common.Address, slot common.Hash) (addrChange bool, slotChange bool) {
	idx, addrPresent := al.addresses[address]
	if !addrPresent || idx == -1 {
		// Address not present, or addr present but no slots there
		al.addresses[address] = len(al.slots)
		slotmap := map[common.Hash]struct{}{slot: {}}
		al.slots = append(al.slots, slotmap)
		return !addrPresent, true
	}
	// There is already an (address,slot) mapping
	slotmap := al.slots[idx]
	if _, ok := slotmap[slot]; !ok {
		slotmap[slot] = struct{}{}
		// Journal add slot change
		return false, true
	}
	// No changes required
	return false, false
}

// DeleteSlot removes an (address, slot)-tuple from the access list.
// This operation needs to be performed in the same order as the addition happened.
// This method is meant to be used  by the journal, which maintains ordering of
// operations.
func (al *accessList) DeleteSlot(address common.Address, slot common.Hash) {
	idx, addrOk := al.addresses[address]
	// There are two ways this can fail
	if !addrOk {
		panic("reverting slot change, address not present in list")
	}
	slotmap := al.slots[idx]
	delete(slotmap, slot)
	// If that was the last (first) slot, remove it
	// Since additions and rollbacks are always performed in order,
	// we can delete the item without worrying about screwing up later indices
	if len(slotmap) == 0 {
		al.slots = al.slots[:idx]
		al.addresses[address] = -1
	}
}

// DeleteAddress removes an address from the access list. This operation
// needs to be performed in the same order as the addition happened.
// This method is meant to be used  by the journal, which maintains ordering of
// operations.
func (al *accessList) DeleteAddress(address common.Address) {
	delete(al.addresses, address)
}

// Equal returns true if the two access lists are identical
func (al *accessList) Equal(other *accessList) bool {
	if !maps.Equal(al.addresses, other.addresses) {
		return false
	}
	return slices.EqualFunc(al.slots, other.slots,
		func(m map[common.Hash]struct{}, m2 map[common.Hash]struct{}) bool {
			return maps.Equal(m, m2)
		})
}

// PrettyPrint prints the contents of the access list in a human-readable form
func (al *accessList) PrettyPrint() string {
	out := new(strings.Builder)
	var sortedAddrs []common.Address
	for addr := range al.addresses {
		sortedAddrs = append(sortedAddrs, addr)
	}
	slices.SortFunc(sortedAddrs, common.Address.Cmp)
	for _, addr := range sortedAddrs {
		idx := al.addresses[addr]
		fmt.Fprintf(out, "%#x : (idx %d)\n", addr, idx)
		if idx >= 0 {
			slotmap := al.slots[idx]
			for h := range slotmap {
				fmt.Fprintf(out, "    %#x\n", h)
			}
		}
	}
	return out.String()
}<|MERGE_RESOLUTION|>--- conflicted
+++ resolved
@@ -17,14 +17,10 @@
 package state
 
 import (
-<<<<<<< HEAD
-	"maps"
-=======
 	"fmt"
 	"maps"
 	"slices"
 	"strings"
->>>>>>> 35b2d07f
 
 	"github.com/ethereum/go-ethereum/common"
 )
