// Copyright 2024 The go-ethereum Authors
// This file is part of the go-ethereum library.
//
// The go-ethereum library is free software: you can redistribute it and/or modify
// it under the terms of the GNU Lesser General Public License as published by
// the Free Software Foundation, either version 3 of the License, or
// (at your option) any later version.
//
// The go-ethereum library is distributed in the hope that it will be useful,
// but WITHOUT ANY WARRANTY; without even the implied warranty of
// MERCHANTABILITY or FITNESS FOR A PARTICULAR PURPOSE. See the
// GNU Lesser General Public License for more details.
//
// You should have received a copy of the GNU Lesser General Public License
// along with the go-ethereum library. If not, see <http://www.gnu.org/licenses/>.

package state

import (
	"maps"

	"github.com/ethereum/go-ethereum/common"
	"github.com/ethereum/go-ethereum/trie/trienode"
	"github.com/ethereum/go-ethereum/triedb"
)

// contractCode represents a contract code with associated metadata.
type contractCode struct {
	hash common.Hash // hash is the cryptographic hash of the contract code.
	blob []byte      // blob is the binary representation of the contract code.
}

// accountDelete represents an operation for deleting an Ethereum account.
type accountDelete struct {
	address common.Address // address is the unique account identifier
	origin  []byte         // origin is the original value of account data in slim-RLP encoding.

	// storages stores mutated slots, the value should be nil.
	storages map[common.Hash][]byte

	// storagesOrigin stores the original values of mutated slots in
	// prefix-zero-trimmed RLP format. The map key refers to the **HASH**
	// of the raw storage slot key.
	storagesOrigin map[common.Hash][]byte
}

// accountUpdate represents an operation for updating an Ethereum account.
type accountUpdate struct {
	address  common.Address         // address is the unique account identifier
	data     []byte                 // data is the slim-RLP encoded account data.
	origin   []byte                 // origin is the original value of account data in slim-RLP encoding.
	code     *contractCode          // code represents mutated contract code; nil means it's not modified.
	storages map[common.Hash][]byte // storages stores mutated slots in prefix-zero-trimmed RLP format.

	// storagesOriginByKey and storagesOriginByHash both store the original values
	// of mutated slots in prefix-zero-trimmed RLP format. The difference is that
	// storagesOriginByKey uses the **raw** storage slot key as the map ID, while
	// storagesOriginByHash uses the **hash** of the storage slot key instead.
	storagesOriginByKey  map[common.Hash][]byte
	storagesOriginByHash map[common.Hash][]byte
}

// stateUpdate represents the difference between two states resulting from state
// execution. It contains information about mutated contract codes, accounts,
// and storage slots, along with their original values.
type stateUpdate struct {
<<<<<<< HEAD
	originRoot     common.Hash                               // hash of the state before applying mutation
	root           common.Hash                               // hash of the state after applying mutation
	accounts       map[common.Hash][]byte                    // accounts stores mutated accounts in 'slim RLP' encoding
	accountsOrigin map[common.Address][]byte                 // accountsOrigin stores the original values of mutated accounts in 'slim RLP' encoding
	storages       map[common.Hash]map[common.Hash][]byte    // storages stores mutated slots in 'prefix-zero-trimmed' RLP format
	storagesOrigin map[common.Address]map[common.Hash][]byte // storagesOrigin stores the original values of mutated slots in 'prefix-zero-trimmed' RLP format
	codes          map[common.Address]contractCode           // codes contains the set of dirty codes
	activatedWasms map[common.Hash]ActivatedWasm             // newly activated WASMs
	nodes          *trienode.MergedNodeSet                   // Aggregated dirty nodes caused by state changes
=======
	originRoot     common.Hash               // hash of the state before applying mutation
	root           common.Hash               // hash of the state after applying mutation
	accounts       map[common.Hash][]byte    // accounts stores mutated accounts in 'slim RLP' encoding
	accountsOrigin map[common.Address][]byte // accountsOrigin stores the original values of mutated accounts in 'slim RLP' encoding

	// storages stores mutated slots in 'prefix-zero-trimmed' RLP format.
	// The value is keyed by account hash and **storage slot key hash**.
	storages map[common.Hash]map[common.Hash][]byte

	// storagesOrigin stores the original values of mutated slots in
	// 'prefix-zero-trimmed' RLP format.
	// (a) the value is keyed by account hash and **storage slot key** if rawStorageKey is true;
	// (b) the value is keyed by account hash and **storage slot key hash** if rawStorageKey is false;
	storagesOrigin map[common.Address]map[common.Hash][]byte
	rawStorageKey  bool

	codes map[common.Address]contractCode // codes contains the set of dirty codes
	nodes *trienode.MergedNodeSet         // Aggregated dirty nodes caused by state changes
>>>>>>> a7f9523a
}

// empty returns a flag indicating the state transition is empty or not.
func (sc *stateUpdate) empty() bool {
	return sc.originRoot == sc.root
}

<<<<<<< HEAD
// newStateUpdate constructs a state update object, representing the differences
// between two states by performing state execution. It aggregates the given
// account deletions and account updates to form a comprehensive state update.
func newStateUpdate(originRoot common.Hash, root common.Hash, deletes map[common.Hash]*accountDelete, updates map[common.Hash]*accountUpdate, nodes *trienode.MergedNodeSet, activatedWasms map[common.Hash]ActivatedWasm) *stateUpdate {
=======
// newStateUpdate constructs a state update object by identifying the differences
// between two states through state execution. It combines the specified account
// deletions and account updates to create a complete state update.
//
// rawStorageKey is a flag indicating whether to use the raw storage slot key or
// the hash of the slot key for constructing state update object.
func newStateUpdate(rawStorageKey bool, originRoot common.Hash, root common.Hash, deletes map[common.Hash]*accountDelete, updates map[common.Hash]*accountUpdate, nodes *trienode.MergedNodeSet) *stateUpdate {
>>>>>>> a7f9523a
	var (
		accounts       = make(map[common.Hash][]byte)
		accountsOrigin = make(map[common.Address][]byte)
		storages       = make(map[common.Hash]map[common.Hash][]byte)
		storagesOrigin = make(map[common.Address]map[common.Hash][]byte)
		codes          = make(map[common.Address]contractCode)
	)
	// Since some accounts might be destroyed and recreated within the same
	// block, deletions must be aggregated first.
	for addrHash, op := range deletes {
		addr := op.address
		accounts[addrHash] = nil
		accountsOrigin[addr] = op.origin

		// If storage wiping exists, the hash of the storage slot key must be used
		if len(op.storages) > 0 {
			storages[addrHash] = op.storages
		}
		if len(op.storagesOrigin) > 0 {
			storagesOrigin[addr] = op.storagesOrigin
		}
	}
	// Aggregate account updates then.
	for addrHash, op := range updates {
		// Aggregate dirty contract codes if they are available.
		addr := op.address
		if op.code != nil {
			codes[addr] = *op.code
		}
		accounts[addrHash] = op.data

		// Aggregate the account original value. If the account is already
		// present in the aggregated accountsOrigin set, skip it.
		if _, found := accountsOrigin[addr]; !found {
			accountsOrigin[addr] = op.origin
		}
		// Aggregate the storage mutation list. If a slot in op.storages is
		// already present in aggregated storages set, the value will be
		// overwritten.
		if len(op.storages) > 0 {
			if _, exist := storages[addrHash]; !exist {
				storages[addrHash] = op.storages
			} else {
				maps.Copy(storages[addrHash], op.storages)
			}
		}
		// Aggregate the storage original values. If the slot is already present
		// in aggregated storagesOrigin set, skip it.
		storageOriginSet := op.storagesOriginByHash
		if rawStorageKey {
			storageOriginSet = op.storagesOriginByKey
		}
		if len(storageOriginSet) > 0 {
			origin, exist := storagesOrigin[addr]
			if !exist {
				storagesOrigin[addr] = storageOriginSet
			} else {
				for key, slot := range storageOriginSet {
					if _, found := origin[key]; !found {
						origin[key] = slot
					}
				}
			}
		}
	}
	return &stateUpdate{
		originRoot:     originRoot,
		root:           root,
		accounts:       accounts,
		accountsOrigin: accountsOrigin,
		storages:       storages,
		storagesOrigin: storagesOrigin,
		rawStorageKey:  rawStorageKey,
		codes:          codes,
		activatedWasms: activatedWasms,
		nodes:          nodes,
	}
}

// stateSet converts the current stateUpdate object into a triedb.StateSet
// object. This function extracts the necessary data from the stateUpdate
// struct and formats it into the StateSet structure consumed by the triedb
// package.
func (sc *stateUpdate) stateSet() *triedb.StateSet {
	return &triedb.StateSet{
		Accounts:       sc.accounts,
		AccountsOrigin: sc.accountsOrigin,
		Storages:       sc.storages,
		StoragesOrigin: sc.storagesOrigin,
		RawStorageKey:  sc.rawStorageKey,
	}
}<|MERGE_RESOLUTION|>--- conflicted
+++ resolved
@@ -64,17 +64,6 @@
 // execution. It contains information about mutated contract codes, accounts,
 // and storage slots, along with their original values.
 type stateUpdate struct {
-<<<<<<< HEAD
-	originRoot     common.Hash                               // hash of the state before applying mutation
-	root           common.Hash                               // hash of the state after applying mutation
-	accounts       map[common.Hash][]byte                    // accounts stores mutated accounts in 'slim RLP' encoding
-	accountsOrigin map[common.Address][]byte                 // accountsOrigin stores the original values of mutated accounts in 'slim RLP' encoding
-	storages       map[common.Hash]map[common.Hash][]byte    // storages stores mutated slots in 'prefix-zero-trimmed' RLP format
-	storagesOrigin map[common.Address]map[common.Hash][]byte // storagesOrigin stores the original values of mutated slots in 'prefix-zero-trimmed' RLP format
-	codes          map[common.Address]contractCode           // codes contains the set of dirty codes
-	activatedWasms map[common.Hash]ActivatedWasm             // newly activated WASMs
-	nodes          *trienode.MergedNodeSet                   // Aggregated dirty nodes caused by state changes
-=======
 	originRoot     common.Hash               // hash of the state before applying mutation
 	root           common.Hash               // hash of the state after applying mutation
 	accounts       map[common.Hash][]byte    // accounts stores mutated accounts in 'slim RLP' encoding
@@ -93,7 +82,8 @@
 
 	codes map[common.Address]contractCode // codes contains the set of dirty codes
 	nodes *trienode.MergedNodeSet         // Aggregated dirty nodes caused by state changes
->>>>>>> a7f9523a
+
+	activatedWasms map[common.Hash]ActivatedWasm // newly activated WASMs
 }
 
 // empty returns a flag indicating the state transition is empty or not.
@@ -101,20 +91,13 @@
 	return sc.originRoot == sc.root
 }
 
-<<<<<<< HEAD
-// newStateUpdate constructs a state update object, representing the differences
-// between two states by performing state execution. It aggregates the given
-// account deletions and account updates to form a comprehensive state update.
-func newStateUpdate(originRoot common.Hash, root common.Hash, deletes map[common.Hash]*accountDelete, updates map[common.Hash]*accountUpdate, nodes *trienode.MergedNodeSet, activatedWasms map[common.Hash]ActivatedWasm) *stateUpdate {
-=======
 // newStateUpdate constructs a state update object by identifying the differences
 // between two states through state execution. It combines the specified account
 // deletions and account updates to create a complete state update.
 //
 // rawStorageKey is a flag indicating whether to use the raw storage slot key or
 // the hash of the slot key for constructing state update object.
-func newStateUpdate(rawStorageKey bool, originRoot common.Hash, root common.Hash, deletes map[common.Hash]*accountDelete, updates map[common.Hash]*accountUpdate, nodes *trienode.MergedNodeSet) *stateUpdate {
->>>>>>> a7f9523a
+func newStateUpdate(rawStorageKey bool, originRoot common.Hash, root common.Hash, deletes map[common.Hash]*accountDelete, updates map[common.Hash]*accountUpdate, nodes *trienode.MergedNodeSet, activatedWasms map[common.Hash]ActivatedWasm) *stateUpdate {
 	var (
 		accounts       = make(map[common.Hash][]byte)
 		accountsOrigin = make(map[common.Address][]byte)
