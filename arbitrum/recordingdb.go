package arbitrum

import (
	"bytes"
	"context"
	"encoding/hex"
	"errors"
	"fmt"
	"sync"

	"github.com/ethereum/go-ethereum/common"
	"github.com/ethereum/go-ethereum/consensus"
	"github.com/ethereum/go-ethereum/core"
	"github.com/ethereum/go-ethereum/core/rawdb"
	"github.com/ethereum/go-ethereum/core/state"
	"github.com/ethereum/go-ethereum/core/types"
	"github.com/ethereum/go-ethereum/crypto"
	"github.com/ethereum/go-ethereum/ethdb"
	"github.com/ethereum/go-ethereum/log"
	"github.com/ethereum/go-ethereum/metrics"
	"github.com/ethereum/go-ethereum/rlp"
	"github.com/ethereum/go-ethereum/trie"
	flag "github.com/spf13/pflag"
)

var (
	recordingDbSize       = metrics.NewRegisteredGauge("arb/validator/recordingdb/size", nil) // note: only updating when adding state, not when removing - but should be good enough
	recordingDbReferences = metrics.NewRegisteredGauge("arb/validator/recordingdb/references", nil)
)

type RecordingKV struct {
	inner         *trie.Database
	diskDb        ethdb.KeyValueStore
	readDbEntries map[common.Hash][]byte
	enableBypass  bool
}

func newRecordingKV(inner *trie.Database, diskDb ethdb.KeyValueStore) *RecordingKV {
	return &RecordingKV{inner, diskDb, make(map[common.Hash][]byte), false}
}

func (db *RecordingKV) Has(key []byte) (bool, error) {
	return false, errors.New("recording KV doesn't support Has")
}

func (db *RecordingKV) Get(key []byte) ([]byte, error) {
	var hash common.Hash
	var res []byte
	var err error
	if len(key) == 32 {
		copy(hash[:], key)
		res, err = db.inner.Node(hash)
	} else if len(key) == len(rawdb.CodePrefix)+32 && bytes.HasPrefix(key, rawdb.CodePrefix) {
		// Retrieving code
		copy(hash[:], key[len(rawdb.CodePrefix):])
		res, err = db.diskDb.Get(key)
	} else {
		err = fmt.Errorf("recording KV attempted to access non-hash key %v", hex.EncodeToString(key))
	}
	if err != nil {
		return nil, err
	}
	if db.enableBypass {
		return res, nil
	}
	if crypto.Keccak256Hash(res) != hash {
		return nil, fmt.Errorf("recording KV attempted to access non-hash key %v", hash)
	}
	db.readDbEntries[hash] = res
	return res, nil
}

func (db *RecordingKV) Put(key []byte, value []byte) error {
	return errors.New("recording KV doesn't support Put")
}

func (db *RecordingKV) Delete(key []byte) error {
	return errors.New("recording KV doesn't support Delete")
}

func (db *RecordingKV) NewBatch() ethdb.Batch {
	if db.enableBypass {
		return db.diskDb.NewBatch()
	}
	log.Error("recording KV: attempted to create batch when bypass not enabled")
	return nil
}

func (db *RecordingKV) NewBatchWithSize(size int) ethdb.Batch {
	if db.enableBypass {
		return db.diskDb.NewBatchWithSize(size)
	}
	log.Error("recording KV: attempted to create batch when bypass not enabled")
	return nil
}

func (db *RecordingKV) NewIterator(prefix []byte, start []byte) ethdb.Iterator {
	if db.enableBypass {
		return db.diskDb.NewIterator(prefix, start)
	}
	log.Error("recording KV: attempted to create iterator when bypass not enabled")
	return nil
}

func (db *RecordingKV) NewSnapshot() (ethdb.Snapshot, error) {
	// This is fine as RecordingKV doesn't support mutation
	return db, nil
}

func (db *RecordingKV) Stat(property string) (string, error) {
	return "", errors.New("recording KV doesn't support Stat")
}

func (db *RecordingKV) Compact(start []byte, limit []byte) error {
	return nil
}

func (db *RecordingKV) Close() error {
	return nil
}

func (db *RecordingKV) Release() {}

func (db *RecordingKV) GetRecordedEntries() map[common.Hash][]byte {
	return db.readDbEntries
}
func (db *RecordingKV) EnableBypass() {
	db.enableBypass = true
}

type RecordingChainContext struct {
	bc                     core.ChainContext
	minBlockNumberAccessed uint64
	initialBlockNumber     uint64
}

func newRecordingChainContext(inner core.ChainContext, blocknumber uint64) *RecordingChainContext {
	return &RecordingChainContext{
		bc:                     inner,
		minBlockNumberAccessed: blocknumber,
		initialBlockNumber:     blocknumber,
	}
}

func (r *RecordingChainContext) Engine() consensus.Engine {
	return r.bc.Engine()
}

func (r *RecordingChainContext) GetHeader(hash common.Hash, num uint64) *types.Header {
	if num < r.minBlockNumberAccessed {
		r.minBlockNumberAccessed = num
	}
	return r.bc.GetHeader(hash, num)
}

func (r *RecordingChainContext) GetMinBlockNumberAccessed() uint64 {
	return r.minBlockNumberAccessed
}

type RecordingDatabaseConfig struct {
	TrieDirtyCache int `koanf:"trie-dirty-cache"`
	TrieCleanCache int `koanf:"trie-clean-cache"`
}

var DefaultRecordingDatabaseConfig = RecordingDatabaseConfig{
	TrieDirtyCache: 1024,
	TrieCleanCache: 16,
}

func RecordingDatabaseConfigAddOptions(prefix string, f *flag.FlagSet) {
	f.Int(prefix+".trie-dirty-cache", DefaultRecordingDatabaseConfig.TrieDirtyCache, "like trie-dirty-cache for the separate, recording database (used for validation)")
	f.Int(prefix+".trie-clean-cache", DefaultRecordingDatabaseConfig.TrieCleanCache, "like trie-clean-cache for the separate, recording database (used for validation)")
}

type RecordingDatabase struct {
	config     *RecordingDatabaseConfig
	db         state.Database
	bc         *core.BlockChain
	mutex      sync.Mutex // protects StateFor and Dereference
	references int64
}

func NewRecordingDatabase(config *RecordingDatabaseConfig, ethdb ethdb.Database, blockchain *core.BlockChain) *RecordingDatabase {
	return &RecordingDatabase{
		config: config,
		db:     state.NewDatabaseWithConfig(ethdb, &trie.Config{Cache: config.TrieCleanCache}),
		bc:     blockchain,
	}
}

// Normal geth state.New + Reference is not atomic vs Dereference. This one is.
// This function does not recreate a state
func (r *RecordingDatabase) StateFor(header *types.Header) (*state.StateDB, error) {
	r.mutex.Lock()
	defer r.mutex.Unlock()

	sdb, err := state.NewDeterministic(header.Root, r.db)
	if err == nil {
		r.referenceRootLockHeld(header.Root)
	}
	return sdb, err
}

func (r *RecordingDatabase) Dereference(header *types.Header) {
	if header != nil {
		r.dereferenceRoot(header.Root)
	}
}

func (r *RecordingDatabase) WriteStateToDatabase(header *types.Header) error {
	if header != nil {
		return r.db.TrieDB().Commit(header.Root, true)
	}
	return nil
}

// lock must be held when calling that
func (r *RecordingDatabase) referenceRootLockHeld(root common.Hash) {
	r.references++
	recordingDbReferences.Update(r.references)
	r.db.TrieDB().Reference(root, common.Hash{})
}

func (r *RecordingDatabase) dereferenceRoot(root common.Hash) {
	r.mutex.Lock()
	defer r.mutex.Unlock()
	r.references--
	recordingDbReferences.Update(r.references)
	r.db.TrieDB().Dereference(root)
}

func (r *RecordingDatabase) addStateVerify(statedb *state.StateDB, expected common.Hash, blockNumber uint64) error {
	r.mutex.Lock()
	defer r.mutex.Unlock()
	result, err := statedb.Commit(blockNumber, true)
	if err != nil {
		return err
	}
	if result != expected {
		return fmt.Errorf("bad root hash expected: %v got: %v", expected, result)
	}
	r.referenceRootLockHeld(result)

	size, _ := r.db.TrieDB().Size()
	limit := common.StorageSize(r.config.TrieDirtyCache) * 1024 * 1024
	recordingDbSize.Update(int64(size))
	if size > limit {
		log.Info("Recording DB: flushing to disk", "size", size, "limit", limit)
		r.db.TrieDB().Cap(limit - ethdb.IdealBatchSize)
		size, _ = r.db.TrieDB().Size()
		recordingDbSize.Update(int64(size))
	}
	return nil
}

func (r *RecordingDatabase) PrepareRecording(ctx context.Context, lastBlockHeader *types.Header, logFunc StateBuildingLogFunction) (*state.StateDB, core.ChainContext, *RecordingKV, error) {
	_, err := r.GetOrRecreateState(ctx, lastBlockHeader, logFunc)
	if err != nil {
		return nil, nil, nil, err
	}
	finalDereference := lastBlockHeader // dereference in case of error
	defer func() { r.Dereference(finalDereference) }()
	recordingKeyValue := newRecordingKV(r.db.TrieDB(), r.db.DiskDB())

	recordingStateDatabase := state.NewDatabase(rawdb.NewDatabase(recordingKeyValue))
	var prevRoot common.Hash
	if lastBlockHeader != nil {
		prevRoot = lastBlockHeader.Root
	}
	recordingStateDb, err := state.NewDeterministic(prevRoot, recordingStateDatabase)
	if err != nil {
		return nil, nil, nil, fmt.Errorf("failed to create recordingStateDb: %w", err)
	}
	var recordingChainContext *RecordingChainContext
	if lastBlockHeader != nil {
		if !lastBlockHeader.Number.IsUint64() {
			return nil, nil, nil, errors.New("block number not uint64")
		}
		recordingChainContext = newRecordingChainContext(r.bc, lastBlockHeader.Number.Uint64())
	}
	finalDereference = nil
	return recordingStateDb, recordingChainContext, recordingKeyValue, nil
}

func (r *RecordingDatabase) PreimagesFromRecording(chainContextIf core.ChainContext, recordingDb *RecordingKV) (map[common.Hash][]byte, error) {
	entries := recordingDb.GetRecordedEntries()
	recordingChainContext, ok := chainContextIf.(*RecordingChainContext)
	if (recordingChainContext == nil) || (!ok) {
		return nil, errors.New("recordingChainContext invalid")
	}

	for i := recordingChainContext.GetMinBlockNumberAccessed(); i <= recordingChainContext.initialBlockNumber; i++ {
		header := r.bc.GetHeaderByNumber(i)
		hash := header.Hash()
		bytes, err := rlp.EncodeToBytes(header)
		if err != nil {
			return nil, fmt.Errorf("Error RLP encoding header: %v\n", err)
		}
		entries[hash] = bytes
	}
	return entries, nil
}

func (r *RecordingDatabase) GetOrRecreateState(ctx context.Context, header *types.Header, logFunc StateBuildingLogFunction) (*state.StateDB, error) {
	state, currentHeader, err := FindLastAvailableState(ctx, r.bc, r.StateFor, header, logFunc, -1)
	if err != nil {
		return nil, err
	}
	if currentHeader == header {
		return state, nil
	}
	lastRoot := currentHeader.Root
	defer func() {
		if (lastRoot != common.Hash{}) {
			r.dereferenceRoot(lastRoot)
		}
	}()
	blockToRecreate := currentHeader.Number.Uint64() + 1
	prevHash := currentHeader.Hash()
	returnedBlockNumber := header.Number.Uint64()
	for ctx.Err() == nil {
		state, block, err := AdvanceStateByBlock(ctx, r.bc, state, header, blockToRecreate, prevHash, logFunc)
		if err != nil {
			return nil, err
		}
<<<<<<< HEAD
		err = r.addStateVerify(stateDb, block.Root(), block.NumberU64())
=======
		prevHash = block.Hash()
		err = r.addStateVerify(state, block.Root())
>>>>>>> 9ad66d64
		if err != nil {
			return nil, fmt.Errorf("failed committing state for block %d : %w", blockToRecreate, err)
		}
		r.dereferenceRoot(lastRoot)
		lastRoot = block.Root()
		if blockToRecreate >= returnedBlockNumber {
			if block.Hash() != header.Hash() {
				return nil, fmt.Errorf("blockHash doesn't match when recreating number: %d expected: %v got: %v", blockToRecreate, header.Hash(), block.Hash())
			}
			// don't dereference this one
			lastRoot = common.Hash{}
			return state, nil
		}
		blockToRecreate++
	}
	return nil, ctx.Err()
}

func (r *RecordingDatabase) ReferenceCount() int64 {
	return r.references
}<|MERGE_RESOLUTION|>--- conflicted
+++ resolved
@@ -323,12 +323,8 @@
 		if err != nil {
 			return nil, err
 		}
-<<<<<<< HEAD
-		err = r.addStateVerify(stateDb, block.Root(), block.NumberU64())
-=======
 		prevHash = block.Hash()
-		err = r.addStateVerify(state, block.Root())
->>>>>>> 9ad66d64
+		err = r.addStateVerify(state, block.Root(), block.NumberU64())
 		if err != nil {
 			return nil, fmt.Errorf("failed committing state for block %d : %w", blockToRecreate, err)
 		}
