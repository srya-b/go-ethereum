--- conflicted
+++ resolved
@@ -261,11 +261,7 @@
 			return NewError(ErrorConfig, errors.New("EIP-1559 config but missing 'currentBaseFee' in env section"))
 		}
 	}
-<<<<<<< HEAD
-	if chainConfig.IsShanghai(prestate.Env.Number, 0) && prestate.Env.Withdrawals == nil {
-=======
-	if chainConfig.IsShanghai(big.NewInt(int64(prestate.Env.Number)), prestate.Env.Timestamp) && prestate.Env.Withdrawals == nil {
->>>>>>> e501b3b0
+	if chainConfig.IsShanghai(big.NewInt(int64(prestate.Env.Number)), prestate.Env.Timestamp, 0) && prestate.Env.Withdrawals == nil {
 		return NewError(ErrorConfig, errors.New("Shanghai config but missing 'withdrawals' in env section"))
 	}
 	isMerged := chainConfig.TerminalTotalDifficulty != nil && chainConfig.TerminalTotalDifficulty.BitLen() == 0
