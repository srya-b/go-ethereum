--- conflicted
+++ resolved
@@ -133,14 +133,9 @@
 			r.Address = sender
 		}
 		// Check intrinsic gas
-<<<<<<< HEAD
-		if gas, err := core.IntrinsicGas(tx.Data(), tx.AccessList(), tx.SetCodeAuthorizations(), tx.To() == nil,
-			chainConfig.IsHomestead(new(big.Int)), chainConfig.IsIstanbul(new(big.Int)), chainConfig.IsShanghai(new(big.Int), 0, 0)); err != nil {
-=======
-		rules := chainConfig.Rules(common.Big0, true, 0)
+		rules := chainConfig.Rules(common.Big0, true, 0, 0)
 		gas, err := core.IntrinsicGas(tx.Data(), tx.AccessList(), tx.SetCodeAuthorizations(), tx.To() == nil, rules.IsHomestead, rules.IsIstanbul, rules.IsShanghai)
 		if err != nil {
->>>>>>> 0e1a19da
 			r.Error = err
 			results = append(results, r)
 			continue
