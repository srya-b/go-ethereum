--- conflicted
+++ resolved
@@ -455,11 +455,7 @@
 	// Generate blocks for testing
 	db, blocks, _ := core.GenerateChainWithGenesis(gspec, engine, n, generator)
 	txlookupLimit := uint64(0)
-<<<<<<< HEAD
-	chain, err := core.NewBlockChain(db, cacheConfig, nil, gspec, nil, engine, vm.Config{}, nil, &txlookupLimit)
-=======
-	chain, err := core.NewBlockChain(db, cacheConfig, gspec, nil, engine, vm.Config{}, &txlookupLimit)
->>>>>>> c350d3ac
+	chain, err := core.NewBlockChain(db, cacheConfig, nil, gspec, nil, engine, vm.Config{}, &txlookupLimit)
 	if err != nil {
 		t.Fatalf("failed to create tester chain: %v", err)
 	}
