// Copyright 2015 The go-ethereum Authors
// This file is part of the go-ethereum library.
//
// The go-ethereum library is free software: you can redistribute it and/or modify
// it under the terms of the GNU Lesser General Public License as published by
// the Free Software Foundation, either version 3 of the License, or
// (at your option) any later version.
//
// The go-ethereum library is distributed in the hope that it will be useful,
// but WITHOUT ANY WARRANTY; without even the implied warranty of
// MERCHANTABILITY or FITNESS FOR A PARTICULAR PURPOSE. See the
// GNU Lesser General Public License for more details.
//
// You should have received a copy of the GNU Lesser General Public License
// along with the go-ethereum library. If not, see <http://www.gnu.org/licenses/>.

// Package ethapi implements the general Ethereum API functions.
package ethapi

import (
	"context"
	"math/big"
	"time"

	"github.com/ethereum/go-ethereum"
	"github.com/ethereum/go-ethereum/accounts"
	"github.com/ethereum/go-ethereum/common"
	"github.com/ethereum/go-ethereum/consensus"
	"github.com/ethereum/go-ethereum/core"
	"github.com/ethereum/go-ethereum/core/state"
	"github.com/ethereum/go-ethereum/core/types"
	"github.com/ethereum/go-ethereum/core/vm"
	"github.com/ethereum/go-ethereum/eth/filters"
	"github.com/ethereum/go-ethereum/ethdb"
	"github.com/ethereum/go-ethereum/event"
	"github.com/ethereum/go-ethereum/params"
	"github.com/ethereum/go-ethereum/rpc"
)

// Backend interface provides the common API services (that are provided by
// both full and light clients) with access to necessary functions.
type Backend interface {
	// General Ethereum API
	SyncProgress() ethereum.SyncProgress
	SyncProgressMap() map[string]interface{}

	SuggestGasTipCap(ctx context.Context) (*big.Int, error)
	FeeHistory(ctx context.Context, blockCount int, lastBlock rpc.BlockNumber, rewardPercentiles []float64) (*big.Int, [][]*big.Int, []*big.Int, []float64, error)
	ChainDb() ethdb.Database
	AccountManager() *accounts.Manager
	ExtRPCEnabled() bool
	RPCGasCap() uint64            // global gas cap for eth_call over rpc: DoS protection
	RPCEVMTimeout() time.Duration // global timeout for eth_call over rpc: DoS protection
	RPCTxFeeCap() float64         // global tx fee cap for all transaction related APIs
	UnprotectedAllowed() bool     // allows only for EIP155 transactions.

	// Blockchain API
	SetHead(number uint64)
	HeaderByNumber(ctx context.Context, number rpc.BlockNumber) (*types.Header, error)
	HeaderByHash(ctx context.Context, hash common.Hash) (*types.Header, error)
	HeaderByNumberOrHash(ctx context.Context, blockNrOrHash rpc.BlockNumberOrHash) (*types.Header, error)
	CurrentHeader() *types.Header
	CurrentBlock() *types.Block
	BlockByNumber(ctx context.Context, number rpc.BlockNumber) (*types.Block, error)
	BlockByHash(ctx context.Context, hash common.Hash) (*types.Block, error)
	BlockByNumberOrHash(ctx context.Context, blockNrOrHash rpc.BlockNumberOrHash) (*types.Block, error)
	StateAndHeaderByNumber(ctx context.Context, number rpc.BlockNumber) (*state.StateDB, *types.Header, error)
	StateAndHeaderByNumberOrHash(ctx context.Context, blockNrOrHash rpc.BlockNumberOrHash) (*state.StateDB, *types.Header, error)
	PendingBlockAndReceipts() (*types.Block, types.Receipts)
	GetReceipts(ctx context.Context, hash common.Hash) (types.Receipts, error)
	GetTd(ctx context.Context, hash common.Hash) *big.Int
	GetEVM(ctx context.Context, msg core.Message, state *state.StateDB, header *types.Header, vmConfig *vm.Config) (*vm.EVM, func() error, error)
	SubscribeChainEvent(ch chan<- core.ChainEvent) event.Subscription
	SubscribeChainHeadEvent(ch chan<- core.ChainHeadEvent) event.Subscription
	SubscribeChainSideEvent(ch chan<- core.ChainSideEvent) event.Subscription

	// Transaction pool API
	SendTx(ctx context.Context, signedTx *types.Transaction) error
	GetTransaction(ctx context.Context, txHash common.Hash) (*types.Transaction, common.Hash, uint64, uint64, error)
	GetPoolTransactions() (types.Transactions, error)
	GetPoolTransaction(txHash common.Hash) *types.Transaction
	GetPoolNonce(ctx context.Context, addr common.Address) (uint64, error)
	Stats() (pending int, queued int)
	TxPoolContent() (map[common.Address]types.Transactions, map[common.Address]types.Transactions)
	TxPoolContentFrom(addr common.Address) (types.Transactions, types.Transactions)
	SubscribeNewTxsEvent(chan<- core.NewTxsEvent) event.Subscription

	ChainConfig() *params.ChainConfig
	Engine() consensus.Engine

<<<<<<< HEAD
	FallbackClient() types.FallbackClient
=======
	// eth/filters needs to be initialized from this backend type, so methods needed by
	// it must also be included here.
	filters.Backend
>>>>>>> 69568c55
}

func GetAPIs(apiBackend Backend) []rpc.API {
	nonceLock := new(AddrLocker)
	return []rpc.API{
		{
			Namespace: "eth",
			Service:   NewEthereumAPI(apiBackend),
		}, {
			Namespace: "eth",
			Service:   NewBlockChainAPI(apiBackend),
		}, {
			Namespace: "eth",
			Service:   NewTransactionAPI(apiBackend, nonceLock),
		}, {
			Namespace: "txpool",
			Service:   NewTxPoolAPI(apiBackend),
		}, {
			Namespace: "debug",
			Service:   NewDebugAPI(apiBackend),
		}, {
			Namespace: "eth",
			Service:   NewEthereumAccountAPI(apiBackend.AccountManager()),
		}, {
			Namespace: "personal",
			Service:   NewPersonalAccountAPI(apiBackend, nonceLock),
		},
	}
}<|MERGE_RESOLUTION|>--- conflicted
+++ resolved
@@ -40,6 +40,8 @@
 // Backend interface provides the common API services (that are provided by
 // both full and light clients) with access to necessary functions.
 type Backend interface {
+	FallbackClient() types.FallbackClient
+
 	// General Ethereum API
 	SyncProgress() ethereum.SyncProgress
 	SyncProgressMap() map[string]interface{}
@@ -88,13 +90,9 @@
 	ChainConfig() *params.ChainConfig
 	Engine() consensus.Engine
 
-<<<<<<< HEAD
-	FallbackClient() types.FallbackClient
-=======
 	// eth/filters needs to be initialized from this backend type, so methods needed by
 	// it must also be included here.
 	filters.Backend
->>>>>>> 69568c55
 }
 
 func GetAPIs(apiBackend Backend) []rpc.API {
