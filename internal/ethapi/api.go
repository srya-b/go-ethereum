--- conflicted
+++ resolved
@@ -1230,7 +1230,7 @@
 // error means execution failed due to reasons unrelated to the gas limit.
 func executeEstimate(ctx context.Context, b Backend, args TransactionArgs, state *state.StateDB, header *types.Header, gasCap uint64, gasLimit uint64) (bool, *core.ExecutionResult, error) {
 	args.Gas = (*hexutil.Uint64)(&gasLimit)
-	result, err := doCall(ctx, b, args, state, header, nil, nil, 0, gasCap)
+	result, err := doCall(ctx, b, args, state, header, nil, nil, 0, gasCap, core.MessageGasEstimationMode)
 	if err != nil {
 		if errors.Is(err, core.ErrIntrinsicGas) {
 			return true, nil, nil // Special case, raise gas limit
@@ -1331,26 +1331,9 @@
 		hi = gasCap
 	}
 
-<<<<<<< HEAD
-		result, err := doCall(ctx, b, args, state, header, nil, nil, 0, vanillaGasCap, core.MessageGasEstimationMode)
-		if err != nil {
-			if errors.Is(err, core.ErrIntrinsicGas) {
-				return true, nil, nil // Special case, raise gas limit
-			}
-			return true, nil, err // Bail out
-		}
-		return result.Failed(), result, nil
-	}
-	state, header, err := b.StateAndHeaderByNumberOrHash(ctx, blockNrOrHash)
-	if state == nil || err != nil {
-		return 0, err
-	}
-	err = overrides.Apply(state)
-=======
 	// We first execute the transaction at the highest allowable gas limit, since if this fails we
 	// can return error immediately.
-	failed, result, err := executeEstimate(ctx, b, args, state.Copy(), header, gasCap, hi)
->>>>>>> 950ccddf
+	failed, result, err := executeEstimate(ctx, b, args, state.Copy(), header, vanillaGasCap, hi)
 	if err != nil {
 		return 0, err
 	}
