// Copyright 2016 The go-ethereum Authors
// This file is part of the go-ethereum library.
//
// The go-ethereum library is free software: you can redistribute it and/or modify
// it under the terms of the GNU Lesser General Public License as published by
// the Free Software Foundation, either version 3 of the License, or
// (at your option) any later version.
//
// The go-ethereum library is distributed in the hope that it will be useful,
// but WITHOUT ANY WARRANTY; without even the implied warranty of
// MERCHANTABILITY or FITNESS FOR A PARTICULAR PURPOSE. See the
// GNU Lesser General Public License for more details.
//
// You should have received a copy of the GNU Lesser General Public License
// along with the go-ethereum library. If not, see <http://www.gnu.org/licenses/>.

package params

import (
	"encoding/binary"
	"fmt"
	"math/big"

	"golang.org/x/crypto/sha3"

	"github.com/ethereum/go-ethereum/common"
)

// Genesis hashes to enforce below configs on.
var (
	MainnetGenesisHash = common.HexToHash("0xd4e56740f876aef8c010b86a40d5f56745a118d0906a34e69aec8c0db1cb8fa3")
	SepoliaGenesisHash = common.HexToHash("0x25a5cc106eea7138acab33231d7160d69cb777ee0c2c553fcddf5138993e6dd9")
	RinkebyGenesisHash = common.HexToHash("0x6341fd3daf94b748c72ced5a5b26028f2474f5f00d824504e4fa37a75767e177")
	GoerliGenesisHash  = common.HexToHash("0xbf7e331f7f7c1dd2e05159666b3bf8bc7a8a3a9eb1d518969eab529dd9b88c1a")
)

// TrustedCheckpoints associates each known checkpoint with the genesis hash of
// the chain it belongs to.
var TrustedCheckpoints = map[common.Hash]*TrustedCheckpoint{
	MainnetGenesisHash: MainnetTrustedCheckpoint,
	SepoliaGenesisHash: SepoliaTrustedCheckpoint,
	RinkebyGenesisHash: RinkebyTrustedCheckpoint,
	GoerliGenesisHash:  GoerliTrustedCheckpoint,
}

// CheckpointOracles associates each known checkpoint oracles with the genesis hash of
// the chain it belongs to.
var CheckpointOracles = map[common.Hash]*CheckpointOracleConfig{
	MainnetGenesisHash: MainnetCheckpointOracle,
	RinkebyGenesisHash: RinkebyCheckpointOracle,
	GoerliGenesisHash:  GoerliCheckpointOracle,
}

func newUint64(val uint64) *uint64 { return &val }

var (
	MainnetTerminalTotalDifficulty, _ = new(big.Int).SetString("58_750_000_000_000_000_000_000", 0)

	// MainnetChainConfig is the chain parameters to run a node on the main network.
	MainnetChainConfig = &ChainConfig{
		ChainID:                       big.NewInt(1),
		HomesteadBlock:                big.NewInt(1_150_000),
		DAOForkBlock:                  big.NewInt(1_920_000),
		DAOForkSupport:                true,
		EIP150Block:                   big.NewInt(2_463_000),
		EIP155Block:                   big.NewInt(2_675_000),
		EIP158Block:                   big.NewInt(2_675_000),
		ByzantiumBlock:                big.NewInt(4_370_000),
		ConstantinopleBlock:           big.NewInt(7_280_000),
		PetersburgBlock:               big.NewInt(7_280_000),
		IstanbulBlock:                 big.NewInt(9_069_000),
		MuirGlacierBlock:              big.NewInt(9_200_000),
		BerlinBlock:                   big.NewInt(12_244_000),
		LondonBlock:                   big.NewInt(12_965_000),
		ArrowGlacierBlock:             big.NewInt(13_773_000),
		GrayGlacierBlock:              big.NewInt(15_050_000),
		TerminalTotalDifficulty:       MainnetTerminalTotalDifficulty, // 58_750_000_000_000_000_000_000
		TerminalTotalDifficultyPassed: true,
		ShanghaiTime:                  newUint64(1681338455),
		Ethash:                        new(EthashConfig),
	}

	// MainnetTrustedCheckpoint contains the light client trusted checkpoint for the main network.
	MainnetTrustedCheckpoint = &TrustedCheckpoint{
		SectionIndex: 506,
		SectionHead:  common.HexToHash("0x3d1a139a6fc7764211236ef7c64d9e8c1fe55b358d7414e25277bac1144486cd"),
		CHTRoot:      common.HexToHash("0xef7fc3321a239a54238593bdf68d82933d903cb533b0d03228a8d958cd35ea77"),
		BloomRoot:    common.HexToHash("0x51d7bfe7c6397b1caa8b1cb046de4aeaf7e7fbd3fb6c726b60bf750de78809e8"),
	}

	// MainnetCheckpointOracle contains a set of configs for the main network oracle.
	MainnetCheckpointOracle = &CheckpointOracleConfig{
		Address: common.HexToAddress("0x9a9070028361F7AAbeB3f2F2Dc07F82C4a98A02a"),
		Signers: []common.Address{
			common.HexToAddress("0x1b2C260efc720BE89101890E4Db589b44E950527"), // Peter
			common.HexToAddress("0x78d1aD571A1A09D60D9BBf25894b44e4C8859595"), // Martin
			common.HexToAddress("0x286834935f4A8Cfb4FF4C77D5770C2775aE2b0E7"), // Zsolt
			common.HexToAddress("0xb86e2B0Ab5A4B1373e40c51A7C712c70Ba2f9f8E"), // Gary
			common.HexToAddress("0x0DF8fa387C602AE62559cC4aFa4972A7045d6707"), // Guillaume
		},
		Threshold: 2,
	}

	// SepoliaChainConfig contains the chain parameters to run a node on the Sepolia test network.
	SepoliaChainConfig = &ChainConfig{
		ChainID:                       big.NewInt(11155111),
		HomesteadBlock:                big.NewInt(0),
		DAOForkBlock:                  nil,
		DAOForkSupport:                true,
		EIP150Block:                   big.NewInt(0),
		EIP155Block:                   big.NewInt(0),
		EIP158Block:                   big.NewInt(0),
		ByzantiumBlock:                big.NewInt(0),
		ConstantinopleBlock:           big.NewInt(0),
		PetersburgBlock:               big.NewInt(0),
		IstanbulBlock:                 big.NewInt(0),
		MuirGlacierBlock:              big.NewInt(0),
		BerlinBlock:                   big.NewInt(0),
		LondonBlock:                   big.NewInt(0),
		TerminalTotalDifficulty:       big.NewInt(17_000_000_000_000_000),
		TerminalTotalDifficultyPassed: true,
		MergeNetsplitBlock:            big.NewInt(1735371),
		ShanghaiTime:                  newUint64(1677557088),
		Ethash:                        new(EthashConfig),
	}

	// SepoliaTrustedCheckpoint contains the light client trusted checkpoint for the Sepolia test network.
	SepoliaTrustedCheckpoint = &TrustedCheckpoint{
		SectionIndex: 55,
		SectionHead:  common.HexToHash("0xb70ea113ab4db9d6e015c5b55d486713f60c40bda666121914a71ce3aec53a75"),
		CHTRoot:      common.HexToHash("0x206456d8847b66aaf427ed551f55e24cff90241bdb0a02583c761bf8164f78e4"),
		BloomRoot:    common.HexToHash("0x4369228d59a8fe285fee874c636531091e659b3b1294bb978eb159860a1cede2"),
	}

	// RinkebyChainConfig contains the chain parameters to run a node on the Rinkeby test network.
	RinkebyChainConfig = &ChainConfig{
		ChainID:             big.NewInt(4),
		HomesteadBlock:      big.NewInt(1),
		DAOForkBlock:        nil,
		DAOForkSupport:      true,
		EIP150Block:         big.NewInt(2),
		EIP155Block:         big.NewInt(3),
		EIP158Block:         big.NewInt(3),
		ByzantiumBlock:      big.NewInt(1_035_301),
		ConstantinopleBlock: big.NewInt(3_660_663),
		PetersburgBlock:     big.NewInt(4_321_234),
		IstanbulBlock:       big.NewInt(5_435_345),
		MuirGlacierBlock:    nil,
		BerlinBlock:         big.NewInt(8_290_928),
		LondonBlock:         big.NewInt(8_897_988),
		ArrowGlacierBlock:   nil,
		Clique: &CliqueConfig{
			Period: 15,
			Epoch:  30000,
		},
	}

	// RinkebyTrustedCheckpoint contains the light client trusted checkpoint for the Rinkeby test network.
	RinkebyTrustedCheckpoint = &TrustedCheckpoint{
		SectionIndex: 373,
		SectionHead:  common.HexToHash("0x09f6d8f0d08d61025ccf4578dc214220b78013841470d445ed86faab4a5a885a"),
		CHTRoot:      common.HexToHash("0xef72902b944a111e9fdfee5fb69a5e46f68bf11a1f0bd430321f92d6b66987df"),
		BloomRoot:    common.HexToHash("0xd0120268729c51dd6fa2714f7f88527adfecbdb08592c671233ad2e0ad7cd835"),
	}

	// RinkebyCheckpointOracle contains a set of configs for the Rinkeby test network oracle.
	RinkebyCheckpointOracle = &CheckpointOracleConfig{
		Address: common.HexToAddress("0xebe8eFA441B9302A0d7eaECc277c09d20D684540"),
		Signers: []common.Address{
			common.HexToAddress("0xd9c9cd5f6779558b6e0ed4e6acf6b1947e7fa1f3"), // Peter
			common.HexToAddress("0x78d1aD571A1A09D60D9BBf25894b44e4C8859595"), // Martin
			common.HexToAddress("0x286834935f4A8Cfb4FF4C77D5770C2775aE2b0E7"), // Zsolt
			common.HexToAddress("0xb86e2B0Ab5A4B1373e40c51A7C712c70Ba2f9f8E"), // Gary
		},
		Threshold: 2,
	}

	// GoerliChainConfig contains the chain parameters to run a node on the Görli test network.
	GoerliChainConfig = &ChainConfig{
		ChainID:                       big.NewInt(5),
		HomesteadBlock:                big.NewInt(0),
		DAOForkBlock:                  nil,
		DAOForkSupport:                true,
		EIP150Block:                   big.NewInt(0),
		EIP155Block:                   big.NewInt(0),
		EIP158Block:                   big.NewInt(0),
		ByzantiumBlock:                big.NewInt(0),
		ConstantinopleBlock:           big.NewInt(0),
		PetersburgBlock:               big.NewInt(0),
		IstanbulBlock:                 big.NewInt(1_561_651),
		MuirGlacierBlock:              nil,
		BerlinBlock:                   big.NewInt(4_460_644),
		LondonBlock:                   big.NewInt(5_062_605),
		ArrowGlacierBlock:             nil,
		TerminalTotalDifficulty:       big.NewInt(10_790_000),
		TerminalTotalDifficultyPassed: true,
		ShanghaiTime:                  newUint64(1678832736),
		Clique: &CliqueConfig{
			Period: 15,
			Epoch:  30000,
		},
	}

	// GoerliTrustedCheckpoint contains the light client trusted checkpoint for the Görli test network.
	GoerliTrustedCheckpoint = &TrustedCheckpoint{
		SectionIndex: 229,
		SectionHead:  common.HexToHash("0xc5a7b57cb4af7b3d4cc251ac5f29acaac94e7464365358e7ad26129083b7729a"),
		CHTRoot:      common.HexToHash("0x54c0d5c756d9c48eda26ea13c2a49c2e31f1cb7dfb01514ddc49f3d24272c77e"),
		BloomRoot:    common.HexToHash("0xd681970a496f6187d089f8c8665a3587b5a78212d79b6ceef97c0dabd0188e56"),
	}

	// GoerliCheckpointOracle contains a set of configs for the Goerli test network oracle.
	GoerliCheckpointOracle = &CheckpointOracleConfig{
		Address: common.HexToAddress("0x18CA0E045F0D772a851BC7e48357Bcaab0a0795D"),
		Signers: []common.Address{
			common.HexToAddress("0x4769bcaD07e3b938B7f43EB7D278Bc7Cb9efFb38"), // Peter
			common.HexToAddress("0x78d1aD571A1A09D60D9BBf25894b44e4C8859595"), // Martin
			common.HexToAddress("0x286834935f4A8Cfb4FF4C77D5770C2775aE2b0E7"), // Zsolt
			common.HexToAddress("0xb86e2B0Ab5A4B1373e40c51A7C712c70Ba2f9f8E"), // Gary
			common.HexToAddress("0x0DF8fa387C602AE62559cC4aFa4972A7045d6707"), // Guillaume
		},
		Threshold: 2,
	}

	// AllEthashProtocolChanges contains every protocol change (EIPs) introduced
	// and accepted by the Ethereum core developers into the Ethash consensus.
	AllEthashProtocolChanges = &ChainConfig{
		ChainID:                       big.NewInt(1337),
		HomesteadBlock:                big.NewInt(0),
		DAOForkBlock:                  nil,
		DAOForkSupport:                false,
		EIP150Block:                   big.NewInt(0),
		EIP155Block:                   big.NewInt(0),
		EIP158Block:                   big.NewInt(0),
		ByzantiumBlock:                big.NewInt(0),
		ConstantinopleBlock:           big.NewInt(0),
		PetersburgBlock:               big.NewInt(0),
		IstanbulBlock:                 big.NewInt(0),
		MuirGlacierBlock:              big.NewInt(0),
		BerlinBlock:                   big.NewInt(0),
		LondonBlock:                   big.NewInt(0),
		ArrowGlacierBlock:             big.NewInt(0),
		GrayGlacierBlock:              big.NewInt(0),
		MergeNetsplitBlock:            nil,
		ShanghaiTime:                  nil,
		CancunTime:                    nil,
		PragueTime:                    nil,
		TerminalTotalDifficulty:       nil,
		TerminalTotalDifficultyPassed: false,
		Ethash:                        new(EthashConfig),
		Clique:                        nil,
		ArbitrumChainParams:           DisableArbitrumParams(),
	}

	// AllCliqueProtocolChanges contains every protocol change (EIPs) introduced
	// and accepted by the Ethereum core developers into the Clique consensus.
	AllCliqueProtocolChanges = &ChainConfig{
		ChainID:                       big.NewInt(1337),
		HomesteadBlock:                big.NewInt(0),
		DAOForkBlock:                  nil,
		DAOForkSupport:                false,
		EIP150Block:                   big.NewInt(0),
		EIP155Block:                   big.NewInt(0),
		EIP158Block:                   big.NewInt(0),
		ByzantiumBlock:                big.NewInt(0),
		ConstantinopleBlock:           big.NewInt(0),
		PetersburgBlock:               big.NewInt(0),
		IstanbulBlock:                 big.NewInt(0),
		MuirGlacierBlock:              big.NewInt(0),
		BerlinBlock:                   big.NewInt(0),
		LondonBlock:                   big.NewInt(0),
		ArrowGlacierBlock:             nil,
		GrayGlacierBlock:              nil,
		MergeNetsplitBlock:            nil,
		ShanghaiTime:                  nil,
		CancunTime:                    nil,
		PragueTime:                    nil,
		TerminalTotalDifficulty:       nil,
		TerminalTotalDifficultyPassed: false,
		Ethash:                        nil,
		Clique:                        &CliqueConfig{Period: 0, Epoch: 30000},
		ArbitrumChainParams:           DisableArbitrumParams(),
	}

	// TestChainConfig contains every protocol change (EIPs) introduced
	// and accepted by the Ethereum core developers for testing proposes.
	TestChainConfig = &ChainConfig{
		ChainID:                       big.NewInt(1),
		HomesteadBlock:                big.NewInt(0),
		DAOForkBlock:                  nil,
		DAOForkSupport:                false,
		EIP150Block:                   big.NewInt(0),
		EIP155Block:                   big.NewInt(0),
		EIP158Block:                   big.NewInt(0),
		ByzantiumBlock:                big.NewInt(0),
		ConstantinopleBlock:           big.NewInt(0),
		PetersburgBlock:               big.NewInt(0),
		IstanbulBlock:                 big.NewInt(0),
		MuirGlacierBlock:              big.NewInt(0),
		BerlinBlock:                   big.NewInt(0),
		LondonBlock:                   big.NewInt(0),
		ArrowGlacierBlock:             big.NewInt(0),
		GrayGlacierBlock:              big.NewInt(0),
		MergeNetsplitBlock:            nil,
		ShanghaiTime:                  nil,
		CancunTime:                    nil,
		PragueTime:                    nil,
		TerminalTotalDifficulty:       nil,
		TerminalTotalDifficultyPassed: false,
		Ethash:                        new(EthashConfig),
		Clique:                        nil,
		ArbitrumChainParams:           DisableArbitrumParams(),
	}

	// NonActivatedConfig defines the chain configuration without activating
	// any protocol change (EIPs).
	NonActivatedConfig = &ChainConfig{
		ChainID:                       big.NewInt(1),
		HomesteadBlock:                nil,
		DAOForkBlock:                  nil,
		DAOForkSupport:                false,
		EIP150Block:                   nil,
		EIP155Block:                   nil,
		EIP158Block:                   nil,
		ByzantiumBlock:                nil,
		ConstantinopleBlock:           nil,
		PetersburgBlock:               nil,
		IstanbulBlock:                 nil,
		MuirGlacierBlock:              nil,
		BerlinBlock:                   nil,
		LondonBlock:                   nil,
		ArrowGlacierBlock:             nil,
		GrayGlacierBlock:              nil,
		MergeNetsplitBlock:            nil,
		ShanghaiTime:                  nil,
		CancunTime:                    nil,
		PragueTime:                    nil,
		TerminalTotalDifficulty:       nil,
		TerminalTotalDifficultyPassed: false,
		Ethash:                        new(EthashConfig),
		Clique:                        nil,
		ArbitrumChainParams:           DisableArbitrumParams(),
	}
	TestRules = TestChainConfig.Rules(new(big.Int), false, 0, 0)
)

// NetworkNames are user friendly names to use in the chain spec banner.
var NetworkNames = map[string]string{
	MainnetChainConfig.ChainID.String(): "mainnet",
	RinkebyChainConfig.ChainID.String(): "rinkeby",
	GoerliChainConfig.ChainID.String():  "goerli",
	SepoliaChainConfig.ChainID.String(): "sepolia",
}

// TrustedCheckpoint represents a set of post-processed trie roots (CHT and
// BloomTrie) associated with the appropriate section index and head hash. It is
// used to start light syncing from this checkpoint and avoid downloading the
// entire header chain while still being able to securely access old headers/logs.
type TrustedCheckpoint struct {
	SectionIndex uint64      `json:"sectionIndex"`
	SectionHead  common.Hash `json:"sectionHead"`
	CHTRoot      common.Hash `json:"chtRoot"`
	BloomRoot    common.Hash `json:"bloomRoot"`
}

// HashEqual returns an indicator comparing the itself hash with given one.
func (c *TrustedCheckpoint) HashEqual(hash common.Hash) bool {
	if c.Empty() {
		return hash == common.Hash{}
	}
	return c.Hash() == hash
}

// Hash returns the hash of checkpoint's four key fields(index, sectionHead, chtRoot and bloomTrieRoot).
func (c *TrustedCheckpoint) Hash() common.Hash {
	var sectionIndex [8]byte
	binary.BigEndian.PutUint64(sectionIndex[:], c.SectionIndex)

	w := sha3.NewLegacyKeccak256()
	w.Write(sectionIndex[:])
	w.Write(c.SectionHead[:])
	w.Write(c.CHTRoot[:])
	w.Write(c.BloomRoot[:])

	var h common.Hash
	w.Sum(h[:0])
	return h
}

// Empty returns an indicator whether the checkpoint is regarded as empty.
func (c *TrustedCheckpoint) Empty() bool {
	return c.SectionHead == (common.Hash{}) || c.CHTRoot == (common.Hash{}) || c.BloomRoot == (common.Hash{})
}

// CheckpointOracleConfig represents a set of checkpoint contract(which acts as an oracle)
// config which used for light client checkpoint syncing.
type CheckpointOracleConfig struct {
	Address   common.Address   `json:"address"`
	Signers   []common.Address `json:"signers"`
	Threshold uint64           `json:"threshold"`
}

// ChainConfig is the core config which determines the blockchain settings.
//
// ChainConfig is stored in the database on a per block basis. This means
// that any network, identified by its genesis block, can have its own
// set of configuration options.
type ChainConfig struct {
	ChainID *big.Int `json:"chainId"` // chainId identifies the current chain and is used for replay protection

	HomesteadBlock *big.Int `json:"homesteadBlock,omitempty"` // Homestead switch block (nil = no fork, 0 = already homestead)

	DAOForkBlock   *big.Int `json:"daoForkBlock,omitempty"`   // TheDAO hard-fork switch block (nil = no fork)
	DAOForkSupport bool     `json:"daoForkSupport,omitempty"` // Whether the nodes supports or opposes the DAO hard-fork

	// EIP150 implements the Gas price changes (https://github.com/ethereum/EIPs/issues/150)
	EIP150Block *big.Int `json:"eip150Block,omitempty"` // EIP150 HF block (nil = no fork)
	EIP155Block *big.Int `json:"eip155Block,omitempty"` // EIP155 HF block
	EIP158Block *big.Int `json:"eip158Block,omitempty"` // EIP158 HF block

	ByzantiumBlock      *big.Int `json:"byzantiumBlock,omitempty"`      // Byzantium switch block (nil = no fork, 0 = already on byzantium)
	ConstantinopleBlock *big.Int `json:"constantinopleBlock,omitempty"` // Constantinople switch block (nil = no fork, 0 = already activated)
	PetersburgBlock     *big.Int `json:"petersburgBlock,omitempty"`     // Petersburg switch block (nil = same as Constantinople)
	IstanbulBlock       *big.Int `json:"istanbulBlock,omitempty"`       // Istanbul switch block (nil = no fork, 0 = already on istanbul)
	MuirGlacierBlock    *big.Int `json:"muirGlacierBlock,omitempty"`    // Eip-2384 (bomb delay) switch block (nil = no fork, 0 = already activated)
	BerlinBlock         *big.Int `json:"berlinBlock,omitempty"`         // Berlin switch block (nil = no fork, 0 = already on berlin)
	LondonBlock         *big.Int `json:"londonBlock,omitempty"`         // London switch block (nil = no fork, 0 = already on london)
	ArrowGlacierBlock   *big.Int `json:"arrowGlacierBlock,omitempty"`   // Eip-4345 (bomb delay) switch block (nil = no fork, 0 = already activated)
	GrayGlacierBlock    *big.Int `json:"grayGlacierBlock,omitempty"`    // Eip-5133 (bomb delay) switch block (nil = no fork, 0 = already activated)
	MergeNetsplitBlock  *big.Int `json:"mergeNetsplitBlock,omitempty"`  // Virtual fork after The Merge to use as a network splitter

	// Fork scheduling was switched from blocks to timestamps here

	ShanghaiTime *uint64 `json:"shanghaiTime,omitempty"` // Shanghai switch time (nil = no fork, 0 = already on shanghai)
	CancunTime   *uint64 `json:"cancunTime,omitempty"`   // Cancun switch time (nil = no fork, 0 = already on cancun)
	PragueTime   *uint64 `json:"pragueTime,omitempty"`   // Prague switch time (nil = no fork, 0 = already on prague)

	// TerminalTotalDifficulty is the amount of total difficulty reached by
	// the network that triggers the consensus upgrade.
	TerminalTotalDifficulty *big.Int `json:"terminalTotalDifficulty,omitempty"`

	// TerminalTotalDifficultyPassed is a flag specifying that the network already
	// passed the terminal total difficulty. Its purpose is to disable legacy sync
	// even without having seen the TTD locally (safer long term).
	TerminalTotalDifficultyPassed bool `json:"terminalTotalDifficultyPassed,omitempty"`

	// Various consensus engines
	Ethash *EthashConfig `json:"ethash,omitempty"`
	Clique *CliqueConfig `json:"clique,omitempty"`

	ArbitrumChainParams ArbitrumChainParams `json:"arbitrum,omitempty"`
}

// EthashConfig is the consensus engine configs for proof-of-work based sealing.
type EthashConfig struct{}

// String implements the stringer interface, returning the consensus engine details.
func (c *EthashConfig) String() string {
	return "ethash"
}

// CliqueConfig is the consensus engine configs for proof-of-authority based sealing.
type CliqueConfig struct {
	Period uint64 `json:"period"` // Number of seconds between blocks to enforce
	Epoch  uint64 `json:"epoch"`  // Epoch length to reset votes and checkpoint
}

// String implements the stringer interface, returning the consensus engine details.
func (c *CliqueConfig) String() string {
	return "clique"
}

// Description returns a human-readable description of ChainConfig.
func (c *ChainConfig) Description() string {
	var banner string

	// Create some basinc network config output
	network := NetworkNames[c.ChainID.String()]
	if network == "" {
		network = "unknown"
	}
	banner += fmt.Sprintf("Chain ID:  %v (%s)\n", c.ChainID, network)
	switch {
	case c.Ethash != nil:
		if c.TerminalTotalDifficulty == nil {
			banner += "Consensus: Ethash (proof-of-work)\n"
		} else if !c.TerminalTotalDifficultyPassed {
			banner += "Consensus: Beacon (proof-of-stake), merging from Ethash (proof-of-work)\n"
		} else {
			banner += "Consensus: Beacon (proof-of-stake), merged from Ethash (proof-of-work)\n"
		}
	case c.Clique != nil:
		if c.TerminalTotalDifficulty == nil {
			banner += "Consensus: Clique (proof-of-authority)\n"
		} else if !c.TerminalTotalDifficultyPassed {
			banner += "Consensus: Beacon (proof-of-stake), merging from Clique (proof-of-authority)\n"
		} else {
			banner += "Consensus: Beacon (proof-of-stake), merged from Clique (proof-of-authority)\n"
		}
	default:
		banner += "Consensus: unknown\n"
	}
	banner += "\n"

	// Create a list of forks with a short description of them. Forks that only
	// makes sense for mainnet should be optional at printing to avoid bloating
	// the output for testnets and private networks.
	banner += "Pre-Merge hard forks (block based):\n"
	banner += fmt.Sprintf(" - Homestead:                   #%-8v (https://github.com/ethereum/execution-specs/blob/master/network-upgrades/mainnet-upgrades/homestead.md)\n", c.HomesteadBlock)
	if c.DAOForkBlock != nil {
		banner += fmt.Sprintf(" - DAO Fork:                    #%-8v (https://github.com/ethereum/execution-specs/blob/master/network-upgrades/mainnet-upgrades/dao-fork.md)\n", c.DAOForkBlock)
	}
	banner += fmt.Sprintf(" - Tangerine Whistle (EIP 150): #%-8v (https://github.com/ethereum/execution-specs/blob/master/network-upgrades/mainnet-upgrades/tangerine-whistle.md)\n", c.EIP150Block)
	banner += fmt.Sprintf(" - Spurious Dragon/1 (EIP 155): #%-8v (https://github.com/ethereum/execution-specs/blob/master/network-upgrades/mainnet-upgrades/spurious-dragon.md)\n", c.EIP155Block)
	banner += fmt.Sprintf(" - Spurious Dragon/2 (EIP 158): #%-8v (https://github.com/ethereum/execution-specs/blob/master/network-upgrades/mainnet-upgrades/spurious-dragon.md)\n", c.EIP155Block)
	banner += fmt.Sprintf(" - Byzantium:                   #%-8v (https://github.com/ethereum/execution-specs/blob/master/network-upgrades/mainnet-upgrades/byzantium.md)\n", c.ByzantiumBlock)
	banner += fmt.Sprintf(" - Constantinople:              #%-8v (https://github.com/ethereum/execution-specs/blob/master/network-upgrades/mainnet-upgrades/constantinople.md)\n", c.ConstantinopleBlock)
	banner += fmt.Sprintf(" - Petersburg:                  #%-8v (https://github.com/ethereum/execution-specs/blob/master/network-upgrades/mainnet-upgrades/petersburg.md)\n", c.PetersburgBlock)
	banner += fmt.Sprintf(" - Istanbul:                    #%-8v (https://github.com/ethereum/execution-specs/blob/master/network-upgrades/mainnet-upgrades/istanbul.md)\n", c.IstanbulBlock)
	if c.MuirGlacierBlock != nil {
		banner += fmt.Sprintf(" - Muir Glacier:                #%-8v (https://github.com/ethereum/execution-specs/blob/master/network-upgrades/mainnet-upgrades/muir-glacier.md)\n", c.MuirGlacierBlock)
	}
	banner += fmt.Sprintf(" - Berlin:                      #%-8v (https://github.com/ethereum/execution-specs/blob/master/network-upgrades/mainnet-upgrades/berlin.md)\n", c.BerlinBlock)
	banner += fmt.Sprintf(" - London:                      #%-8v (https://github.com/ethereum/execution-specs/blob/master/network-upgrades/mainnet-upgrades/london.md)\n", c.LondonBlock)
	if c.ArrowGlacierBlock != nil {
		banner += fmt.Sprintf(" - Arrow Glacier:               #%-8v (https://github.com/ethereum/execution-specs/blob/master/network-upgrades/mainnet-upgrades/arrow-glacier.md)\n", c.ArrowGlacierBlock)
	}
	if c.GrayGlacierBlock != nil {
		banner += fmt.Sprintf(" - Gray Glacier:                #%-8v (https://github.com/ethereum/execution-specs/blob/master/network-upgrades/mainnet-upgrades/gray-glacier.md)\n", c.GrayGlacierBlock)
	}
	banner += "\n"

	// Add a special section for the merge as it's non-obvious
	if c.TerminalTotalDifficulty == nil {
		banner += "The Merge is not yet available for this network!\n"
		banner += " - Hard-fork specification: https://github.com/ethereum/execution-specs/blob/master/network-upgrades/mainnet-upgrades/paris.md\n"
	} else {
		banner += "Merge configured:\n"
		banner += " - Hard-fork specification:    https://github.com/ethereum/execution-specs/blob/master/network-upgrades/mainnet-upgrades/paris.md\n"
		banner += fmt.Sprintf(" - Network known to be merged: %v\n", c.TerminalTotalDifficultyPassed)
		banner += fmt.Sprintf(" - Total terminal difficulty:  %v\n", c.TerminalTotalDifficulty)
		if c.MergeNetsplitBlock != nil {
			banner += fmt.Sprintf(" - Merge netsplit block:       #%-8v\n", c.MergeNetsplitBlock)
		}
	}
	banner += "\n"

	// Create a list of forks post-merge
	banner += "Post-Merge hard forks (timestamp based):\n"
	if c.ShanghaiTime != nil {
		banner += fmt.Sprintf(" - Shanghai:                    @%-10v (https://github.com/ethereum/execution-specs/blob/master/network-upgrades/mainnet-upgrades/shanghai.md)\n", *c.ShanghaiTime)
	}
	if c.CancunTime != nil {
		banner += fmt.Sprintf(" - Cancun:                      @%-10v\n", *c.CancunTime)
	}
	if c.PragueTime != nil {
		banner += fmt.Sprintf(" - Prague:                      @%-10v\n", *c.PragueTime)
	}
	return banner
}

// IsHomestead returns whether num is either equal to the homestead block or greater.
func (c *ChainConfig) IsHomestead(num *big.Int) bool {
	return isBlockForked(c.HomesteadBlock, num)
}

// IsDAOFork returns whether num is either equal to the DAO fork block or greater.
func (c *ChainConfig) IsDAOFork(num *big.Int) bool {
	return isBlockForked(c.DAOForkBlock, num)
}

// IsEIP150 returns whether num is either equal to the EIP150 fork block or greater.
func (c *ChainConfig) IsEIP150(num *big.Int) bool {
	return isBlockForked(c.EIP150Block, num)
}

// IsEIP155 returns whether num is either equal to the EIP155 fork block or greater.
func (c *ChainConfig) IsEIP155(num *big.Int) bool {
	return isBlockForked(c.EIP155Block, num)
}

// IsEIP158 returns whether num is either equal to the EIP158 fork block or greater.
func (c *ChainConfig) IsEIP158(num *big.Int) bool {
	return isBlockForked(c.EIP158Block, num)
}

// IsByzantium returns whether num is either equal to the Byzantium fork block or greater.
func (c *ChainConfig) IsByzantium(num *big.Int) bool {
	return isBlockForked(c.ByzantiumBlock, num)
}

// IsConstantinople returns whether num is either equal to the Constantinople fork block or greater.
func (c *ChainConfig) IsConstantinople(num *big.Int) bool {
	return isBlockForked(c.ConstantinopleBlock, num)
}

// IsMuirGlacier returns whether num is either equal to the Muir Glacier (EIP-2384) fork block or greater.
func (c *ChainConfig) IsMuirGlacier(num *big.Int) bool {
	return isBlockForked(c.MuirGlacierBlock, num)
}

// IsPetersburg returns whether num is either
// - equal to or greater than the PetersburgBlock fork block,
// - OR is nil, and Constantinople is active
func (c *ChainConfig) IsPetersburg(num *big.Int) bool {
	return isBlockForked(c.PetersburgBlock, num) || c.PetersburgBlock == nil && isBlockForked(c.ConstantinopleBlock, num)
}

// IsIstanbul returns whether num is either equal to the Istanbul fork block or greater.
func (c *ChainConfig) IsIstanbul(num *big.Int) bool {
	return isBlockForked(c.IstanbulBlock, num)
}

// IsBerlin returns whether num is either equal to the Berlin fork block or greater.
func (c *ChainConfig) IsBerlin(num *big.Int) bool {
	return isBlockForked(c.BerlinBlock, num)
}

// IsLondon returns whether num is either equal to the London fork block or greater.
func (c *ChainConfig) IsLondon(num *big.Int) bool {
	if c.IsArbitrum() {
		return isBlockForked(new(big.Int).SetUint64(c.ArbitrumChainParams.GenesisBlockNum), num)
	}

	return isBlockForked(c.LondonBlock, num)
}

// IsArrowGlacier returns whether num is either equal to the Arrow Glacier (EIP-4345) fork block or greater.
func (c *ChainConfig) IsArrowGlacier(num *big.Int) bool {
	return isBlockForked(c.ArrowGlacierBlock, num)
}

// IsGrayGlacier returns whether num is either equal to the Gray Glacier (EIP-5133) fork block or greater.
func (c *ChainConfig) IsGrayGlacier(num *big.Int) bool {
	return isBlockForked(c.GrayGlacierBlock, num)
}

// IsTerminalPoWBlock returns whether the given block is the last block of PoW stage.
func (c *ChainConfig) IsTerminalPoWBlock(parentTotalDiff *big.Int, totalDiff *big.Int) bool {
	if c.TerminalTotalDifficulty == nil {
		return false
	}
	return parentTotalDiff.Cmp(c.TerminalTotalDifficulty) < 0 && totalDiff.Cmp(c.TerminalTotalDifficulty) >= 0
}

// IsShanghai returns whether time is either equal to the Shanghai fork time or greater.
func (c *ChainConfig) IsShanghai(time uint64, currentArbosVersion uint64) bool {
	if c.IsArbitrum() {
		return currentArbosVersion >= 11
	}
	return isTimestampForked(c.ShanghaiTime, time)
}

// IsCancun returns whether num is either equal to the Cancun fork time or greater.
func (c *ChainConfig) IsCancun(time uint64) bool {
	return isTimestampForked(c.CancunTime, time)
}

// IsPrague returns whether num is either equal to the Prague fork time or greater.
func (c *ChainConfig) IsPrague(time uint64) bool {
	return isTimestampForked(c.PragueTime, time)
}

// CheckCompatible checks whether scheduled fork transitions have been imported
// with a mismatching chain configuration.
func (c *ChainConfig) CheckCompatible(newcfg *ChainConfig, height uint64, time uint64) *ConfigCompatError {
	var (
		bhead = new(big.Int).SetUint64(height)
		btime = time
	)
	// Iterate checkCompatible to find the lowest conflict.
	var lasterr *ConfigCompatError
	for {
		err := c.checkCompatible(newcfg, bhead, btime)
		if err == nil || (lasterr != nil && err.RewindToBlock == lasterr.RewindToBlock && err.RewindToTime == lasterr.RewindToTime) {
			break
		}
		lasterr = err

		if err.RewindToTime > 0 {
			btime = err.RewindToTime
		} else {
			bhead.SetUint64(err.RewindToBlock)
		}
	}
	return lasterr
}

// CheckConfigForkOrder checks that we don't "skip" any forks, geth isn't pluggable enough
// to guarantee that forks can be implemented in a different order than on official networks
func (c *ChainConfig) CheckConfigForkOrder() error {
	type fork struct {
		name      string
		block     *big.Int // forks up to - and including the merge - were defined with block numbers
		timestamp *uint64  // forks after the merge are scheduled using timestamps
		optional  bool     // if true, the fork may be nil and next fork is still allowed
	}
	var lastFork fork
	for _, cur := range []fork{
		{name: "homesteadBlock", block: c.HomesteadBlock},
		{name: "daoForkBlock", block: c.DAOForkBlock, optional: true},
		{name: "eip150Block", block: c.EIP150Block},
		{name: "eip155Block", block: c.EIP155Block},
		{name: "eip158Block", block: c.EIP158Block},
		{name: "byzantiumBlock", block: c.ByzantiumBlock},
		{name: "constantinopleBlock", block: c.ConstantinopleBlock},
		{name: "petersburgBlock", block: c.PetersburgBlock},
		{name: "istanbulBlock", block: c.IstanbulBlock},
		{name: "muirGlacierBlock", block: c.MuirGlacierBlock, optional: true},
		{name: "berlinBlock", block: c.BerlinBlock},
		{name: "londonBlock", block: c.LondonBlock},
		{name: "arrowGlacierBlock", block: c.ArrowGlacierBlock, optional: true},
		{name: "grayGlacierBlock", block: c.GrayGlacierBlock, optional: true},
		{name: "mergeNetsplitBlock", block: c.MergeNetsplitBlock, optional: true},
		{name: "shanghaiTime", timestamp: c.ShanghaiTime},
		{name: "cancunTime", timestamp: c.CancunTime, optional: true},
		{name: "pragueTime", timestamp: c.PragueTime, optional: true},
	} {
		if lastFork.name != "" {
			switch {
			// Non-optional forks must all be present in the chain config up to the last defined fork
			case lastFork.block == nil && lastFork.timestamp == nil && (cur.block != nil || cur.timestamp != nil):
				if cur.block != nil {
					return fmt.Errorf("unsupported fork ordering: %v not enabled, but %v enabled at block %v",
						lastFork.name, cur.name, cur.block)
				} else {
					return fmt.Errorf("unsupported fork ordering: %v not enabled, but %v enabled at timestamp %v",
						lastFork.name, cur.name, cur.timestamp)
				}

			// Fork (whether defined by block or timestamp) must follow the fork definition sequence
			case (lastFork.block != nil && cur.block != nil) || (lastFork.timestamp != nil && cur.timestamp != nil):
				if lastFork.block != nil && lastFork.block.Cmp(cur.block) > 0 {
					return fmt.Errorf("unsupported fork ordering: %v enabled at block %v, but %v enabled at block %v",
						lastFork.name, lastFork.block, cur.name, cur.block)
				} else if lastFork.timestamp != nil && *lastFork.timestamp > *cur.timestamp {
					return fmt.Errorf("unsupported fork ordering: %v enabled at timestamp %v, but %v enabled at timestamp %v",
						lastFork.name, lastFork.timestamp, cur.name, cur.timestamp)
				}

				// Timestamp based forks can follow block based ones, but not the other way around
				if lastFork.timestamp != nil && cur.block != nil {
					return fmt.Errorf("unsupported fork ordering: %v used timestamp ordering, but %v reverted to block ordering",
						lastFork.name, cur.name)
				}
			}
		}
		// If it was optional and not set, then ignore it
		if !cur.optional || (cur.block != nil || cur.timestamp != nil) {
			lastFork = cur
		}
	}
	return nil
}

func (c *ChainConfig) checkCompatible(newcfg *ChainConfig, headNumber *big.Int, headTimestamp uint64) *ConfigCompatError {
	if isForkBlockIncompatible(c.HomesteadBlock, newcfg.HomesteadBlock, headNumber) {
		return newBlockCompatError("Homestead fork block", c.HomesteadBlock, newcfg.HomesteadBlock)
	}
	if isForkBlockIncompatible(c.DAOForkBlock, newcfg.DAOForkBlock, headNumber) {
		return newBlockCompatError("DAO fork block", c.DAOForkBlock, newcfg.DAOForkBlock)
	}
	if c.IsDAOFork(headNumber) && c.DAOForkSupport != newcfg.DAOForkSupport {
		return newBlockCompatError("DAO fork support flag", c.DAOForkBlock, newcfg.DAOForkBlock)
	}
	if isForkBlockIncompatible(c.EIP150Block, newcfg.EIP150Block, headNumber) {
		return newBlockCompatError("EIP150 fork block", c.EIP150Block, newcfg.EIP150Block)
	}
	if isForkBlockIncompatible(c.EIP155Block, newcfg.EIP155Block, headNumber) {
		return newBlockCompatError("EIP155 fork block", c.EIP155Block, newcfg.EIP155Block)
	}
	if isForkBlockIncompatible(c.EIP158Block, newcfg.EIP158Block, headNumber) {
		return newBlockCompatError("EIP158 fork block", c.EIP158Block, newcfg.EIP158Block)
	}
	if c.IsEIP158(headNumber) && !configBlockEqual(c.ChainID, newcfg.ChainID) {
		return newBlockCompatError("EIP158 chain ID", c.EIP158Block, newcfg.EIP158Block)
	}

	if err := c.checkArbitrumCompatible(newcfg, headNumber); err != nil {
		return err
	}
	if isForkBlockIncompatible(c.ByzantiumBlock, newcfg.ByzantiumBlock, headNumber) {
		return newBlockCompatError("Byzantium fork block", c.ByzantiumBlock, newcfg.ByzantiumBlock)
	}
	if isForkBlockIncompatible(c.ConstantinopleBlock, newcfg.ConstantinopleBlock, headNumber) {
		return newBlockCompatError("Constantinople fork block", c.ConstantinopleBlock, newcfg.ConstantinopleBlock)
	}
	if isForkBlockIncompatible(c.PetersburgBlock, newcfg.PetersburgBlock, headNumber) {
		// the only case where we allow Petersburg to be set in the past is if it is equal to Constantinople
		// mainly to satisfy fork ordering requirements which state that Petersburg fork be set if Constantinople fork is set
		if isForkBlockIncompatible(c.ConstantinopleBlock, newcfg.PetersburgBlock, headNumber) {
			return newBlockCompatError("Petersburg fork block", c.PetersburgBlock, newcfg.PetersburgBlock)
		}
	}
	if isForkBlockIncompatible(c.IstanbulBlock, newcfg.IstanbulBlock, headNumber) {
		return newBlockCompatError("Istanbul fork block", c.IstanbulBlock, newcfg.IstanbulBlock)
	}
	if isForkBlockIncompatible(c.MuirGlacierBlock, newcfg.MuirGlacierBlock, headNumber) {
		return newBlockCompatError("Muir Glacier fork block", c.MuirGlacierBlock, newcfg.MuirGlacierBlock)
	}
	if isForkBlockIncompatible(c.BerlinBlock, newcfg.BerlinBlock, headNumber) {
		return newBlockCompatError("Berlin fork block", c.BerlinBlock, newcfg.BerlinBlock)
	}
	if isForkBlockIncompatible(c.LondonBlock, newcfg.LondonBlock, headNumber) {
		return newBlockCompatError("London fork block", c.LondonBlock, newcfg.LondonBlock)
	}
	if isForkBlockIncompatible(c.ArrowGlacierBlock, newcfg.ArrowGlacierBlock, headNumber) {
		return newBlockCompatError("Arrow Glacier fork block", c.ArrowGlacierBlock, newcfg.ArrowGlacierBlock)
	}
	if isForkBlockIncompatible(c.GrayGlacierBlock, newcfg.GrayGlacierBlock, headNumber) {
		return newBlockCompatError("Gray Glacier fork block", c.GrayGlacierBlock, newcfg.GrayGlacierBlock)
	}
	if isForkBlockIncompatible(c.MergeNetsplitBlock, newcfg.MergeNetsplitBlock, headNumber) {
		return newBlockCompatError("Merge netsplit fork block", c.MergeNetsplitBlock, newcfg.MergeNetsplitBlock)
	}
	if isForkTimestampIncompatible(c.ShanghaiTime, newcfg.ShanghaiTime, headTimestamp) {
		return newTimestampCompatError("Shanghai fork timestamp", c.ShanghaiTime, newcfg.ShanghaiTime)
	}
	if isForkTimestampIncompatible(c.CancunTime, newcfg.CancunTime, headTimestamp) {
		return newTimestampCompatError("Cancun fork timestamp", c.CancunTime, newcfg.CancunTime)
	}
	if isForkTimestampIncompatible(c.PragueTime, newcfg.PragueTime, headTimestamp) {
		return newTimestampCompatError("Prague fork timestamp", c.PragueTime, newcfg.PragueTime)
	}
	return nil
}

// BaseFeeChangeDenominator bounds the amount the base fee can change between blocks.
func (c *ChainConfig) BaseFeeChangeDenominator() uint64 {
	return DefaultBaseFeeChangeDenominator
}

// ElasticityMultiplier bounds the maximum gas limit an EIP-1559 block may have.
func (c *ChainConfig) ElasticityMultiplier() uint64 {
	return DefaultElasticityMultiplier
}

// isForkBlockIncompatible returns true if a fork scheduled at block s1 cannot be
// rescheduled to block s2 because head is already past the fork.
func isForkBlockIncompatible(s1, s2, head *big.Int) bool {
	return (isBlockForked(s1, head) || isBlockForked(s2, head)) && !configBlockEqual(s1, s2)
}

// isBlockForked returns whether a fork scheduled at block s is active at the
// given head block. Whilst this method is the same as isTimestampForked, they
// are explicitly separate for clearer reading.
func isBlockForked(s, head *big.Int) bool {
	if s == nil || head == nil {
		return false
	}
	return s.Cmp(head) <= 0
}

func configBlockEqual(x, y *big.Int) bool {
	if x == nil {
		return y == nil
	}
	if y == nil {
		return x == nil
	}
	return x.Cmp(y) == 0
}

// isForkTimestampIncompatible returns true if a fork scheduled at timestamp s1
// cannot be rescheduled to timestamp s2 because head is already past the fork.
func isForkTimestampIncompatible(s1, s2 *uint64, head uint64) bool {
	return (isTimestampForked(s1, head) || isTimestampForked(s2, head)) && !configTimestampEqual(s1, s2)
}

// isTimestampForked returns whether a fork scheduled at timestamp s is active
// at the given head timestamp. Whilst this method is the same as isBlockForked,
// they are explicitly separate for clearer reading.
func isTimestampForked(s *uint64, head uint64) bool {
	if s == nil {
		return false
	}
	return *s <= head
}

func configTimestampEqual(x, y *uint64) bool {
	if x == nil {
		return y == nil
	}
	if y == nil {
		return x == nil
	}
	return *x == *y
}

// ConfigCompatError is raised if the locally-stored blockchain is initialised with a
// ChainConfig that would alter the past.
type ConfigCompatError struct {
	What string

	// block numbers of the stored and new configurations if block based forking
	StoredBlock, NewBlock *big.Int

	// timestamps of the stored and new configurations if time based forking
	StoredTime, NewTime *uint64

	// the block number to which the local chain must be rewound to correct the error
	RewindToBlock uint64

	// the timestamp to which the local chain must be rewound to correct the error
	RewindToTime uint64
}

func newBlockCompatError(what string, storedblock, newblock *big.Int) *ConfigCompatError {
	var rew *big.Int
	switch {
	case storedblock == nil:
		rew = newblock
	case newblock == nil || storedblock.Cmp(newblock) < 0:
		rew = storedblock
	default:
		rew = newblock
	}
	err := &ConfigCompatError{
		What:          what,
		StoredBlock:   storedblock,
		NewBlock:      newblock,
		RewindToBlock: 0,
	}
	if rew != nil && rew.Sign() > 0 {
		err.RewindToBlock = rew.Uint64() - 1
	}
	return err
}

func newTimestampCompatError(what string, storedtime, newtime *uint64) *ConfigCompatError {
	var rew *uint64
	switch {
	case storedtime == nil:
		rew = newtime
	case newtime == nil || *storedtime < *newtime:
		rew = storedtime
	default:
		rew = newtime
	}
	err := &ConfigCompatError{
		What:         what,
		StoredTime:   storedtime,
		NewTime:      newtime,
		RewindToTime: 0,
	}
	if rew != nil {
		err.RewindToTime = *rew - 1
	}
	return err
}

func (err *ConfigCompatError) Error() string {
	if err.StoredBlock != nil {
		return fmt.Sprintf("mismatching %s in database (have block %d, want block %d, rewindto block %d)", err.What, err.StoredBlock, err.NewBlock, err.RewindToBlock)
	}
	return fmt.Sprintf("mismatching %s in database (have timestamp %d, want timestamp %d, rewindto timestamp %d)", err.What, err.StoredTime, err.NewTime, err.RewindToTime)
}

// Rules wraps ChainConfig and is merely syntactic sugar or can be used for functions
// that do not have or require information about the block.
//
// Rules is a one time interface meaning that it shouldn't be used in between transition
// phases.
type Rules struct {
	IsArbitrum                                              bool
	ChainID                                                 *big.Int
	IsHomestead, IsEIP150, IsEIP155, IsEIP158               bool
	IsByzantium, IsConstantinople, IsPetersburg, IsIstanbul bool
	IsBerlin, IsLondon                                      bool
	IsMerge, IsShanghai, IsCancun, IsPrague                 bool
}

// Rules ensures c's ChainID is not nil.
func (c *ChainConfig) Rules(num *big.Int, isMerge bool, timestamp uint64, currentArbosVersion uint64) Rules {
	chainID := c.ChainID
	if chainID == nil {
		chainID = new(big.Int)
	}
	return Rules{
		IsArbitrum:       c.IsArbitrum(),
		ChainID:          new(big.Int).Set(chainID),
		IsHomestead:      c.IsHomestead(num),
		IsEIP150:         c.IsEIP150(num),
		IsEIP155:         c.IsEIP155(num),
		IsEIP158:         c.IsEIP158(num),
		IsByzantium:      c.IsByzantium(num),
		IsConstantinople: c.IsConstantinople(num),
		IsPetersburg:     c.IsPetersburg(num),
		IsIstanbul:       c.IsIstanbul(num),
		IsBerlin:         c.IsBerlin(num),
		IsLondon:         c.IsLondon(num),
		IsMerge:          isMerge,
<<<<<<< HEAD
		IsShanghai:       c.IsShanghai(timestamp, currentArbosVersion),
		isCancun:         c.IsCancun(timestamp),
		isPrague:         c.IsPrague(timestamp),
=======
		IsShanghai:       c.IsShanghai(timestamp),
		IsCancun:         c.IsCancun(timestamp),
		IsPrague:         c.IsPrague(timestamp),
>>>>>>> ea9e62ca
	}
}<|MERGE_RESOLUTION|>--- conflicted
+++ resolved
@@ -990,14 +990,8 @@
 		IsBerlin:         c.IsBerlin(num),
 		IsLondon:         c.IsLondon(num),
 		IsMerge:          isMerge,
-<<<<<<< HEAD
 		IsShanghai:       c.IsShanghai(timestamp, currentArbosVersion),
-		isCancun:         c.IsCancun(timestamp),
-		isPrague:         c.IsPrague(timestamp),
-=======
-		IsShanghai:       c.IsShanghai(timestamp),
 		IsCancun:         c.IsCancun(timestamp),
 		IsPrague:         c.IsPrague(timestamp),
->>>>>>> ea9e62ca
 	}
 }